--- conflicted
+++ resolved
@@ -60,25 +60,6 @@
                                bool exclude_ii)
     {
     m_box = box;
-<<<<<<< HEAD
-    // reallocate the output array if it is not the right size
-    if (num_ref != m_num_ref)
-        {
-        m_rsq_array = std::shared_ptr<float>(new float[num_ref * m_num_neighbors], std::default_delete<float[]>());
-        m_neighbor_array = std::shared_ptr<unsigned int>(new unsigned int[num_ref * m_num_neighbors], std::default_delete<unsigned int[]>());
-        m_wvec_array = std::shared_ptr<vec3<float> >(new vec3<float> [num_ref * m_num_neighbors], std::default_delete<vec3<float> []>());
-        }
-    // fill with padded values; rsq set to -1, neighbors set to UINT_MAX
-    std::fill(m_rsq_array.get(), m_rsq_array.get()+int(num_ref*m_num_neighbors), -1);
-    std::fill(m_neighbor_array.get(), m_neighbor_array.get()+int(num_ref*m_num_neighbors), UINT_MAX);
-    for (unsigned int i=0; i<(num_ref*m_num_neighbors); i++)
-        {
-        m_wvec_array.get()[i] = vec3<float>(-1,-1,-1);
-        }
-    // will be set to true for the last loop if we are recomputing
-    // with the maximum possible cutoff radius
-    bool force_last_recompute(false);
-=======
     m_neighbor_list.resize(num_ref*m_num_neighbors);
 
     typedef std::vector<std::tuple<size_t, size_t, float> > BondVector;
@@ -89,7 +70,6 @@
     m_lc->computeCellList(m_box, pos, num_points);
     const float rcutsq(m_lc->getCellWidth()*m_lc->getCellWidth());
 
->>>>>>> 3bd7e3b3
     // find the nearest neighbors
     parallel_for(blocked_range<size_t>(0,num_ref),
         [=, &bond_vectors] (const blocked_range<size_t>& r)
@@ -109,15 +89,9 @@
 
             for(size_t i(r.begin()); i != r.end(); ++i)
                 {
-<<<<<<< HEAD
-                // If we have found an incomplete set of neighbors, end now and rebuild
-                if(!force_last_recompute && (m_deficits > 0) && !(m_strict_cut))
-                    break;
-=======
                 const vec3<float> ref_point(ref_pos[i]);
                 // look for cells in [min_iter_distance, max_iter_distance)
                 unsigned int min_iter_distance(0), max_iter_distance(2);
->>>>>>> 3bd7e3b3
                 neighbors.clear();
                 backup_neighbors.clear();
                 // hit_max_distance should be updated each time we change
@@ -165,12 +139,6 @@
                             }
                         }
 
-<<<<<<< HEAD
-                // Add to the deficit count if necessary
-                if(!force_last_recompute && (num_adjacent < m_num_neighbors) && !(m_strict_cut))
-                    m_deficits += (m_num_neighbors - num_adjacent);
-                else
-=======
                     min_iter_distance = max_iter_distance;
                     ++max_iter_distance;
                     hit_max_distance = 2*max_iter_distance + (max_cell_distance + 1)%2 > max_cell_distance + 1;
@@ -183,17 +151,12 @@
                 sort(neighbors.begin(), neighbors.end());
                 const unsigned int k_max = min((unsigned int) neighbors.size(), m_num_neighbors);
                 for (unsigned int k = 0; k < k_max; ++k)
->>>>>>> 3bd7e3b3
                     {
                     bond_vector.emplace_back(i, neighbors[k].second, 1);
                     }
                 }
             });
 
-<<<<<<< HEAD
-        // Increase m_rmax
-        if(!force_last_recompute && (m_deficits > 0) && !(m_strict_cut))
-=======
     // Sort neighbors by particle i index
     tbb::flattened2d<ThreadBondVector> flat_bond_vector_groups = tbb::flatten2d(bond_vectors);
     BondVectorVector bond_vector_groups(flat_bond_vector_groups.begin(), flat_bond_vector_groups.end());
@@ -212,7 +175,6 @@
     // build nlist structure
     parallel_for(blocked_range<size_t>(0, bond_vector_groups.size()),
         [=, &bond_vector_groups] (const blocked_range<size_t> &r)
->>>>>>> 3bd7e3b3
             {
             size_t bond(0);
             for(size_t group(0); group < r.begin(); ++group)
@@ -220,22 +182,6 @@
 
             for(size_t group(r.begin()); group < r.end(); ++group)
                 {
-<<<<<<< HEAD
-                // throw runtime_warning("r_max has become too large to create a viable cell.");
-                // for now print
-                printf("r_max has become too large to create a viable cell. Returning neighbors found\n");
-                m_rmax = min(0.4999f*L.x, 0.4999f*L.y);
-                if(!m_box.is2D())
-                    m_rmax = min(m_rmax, 0.4999f*L.z);
-                force_last_recompute = true;
-                }
-            m_lc->setCellWidth(m_rmax);
-            }
-        else if(force_last_recompute)
-            // exit the while loop even if there are deficits
-            break;
-        } while((m_deficits > 0) && !(m_strict_cut));
-=======
                 const BondVector &vec(bond_vector_groups[group]);
                 for(BondVector::const_iterator iter(vec.begin());
                     iter != vec.end(); ++iter, ++bond)
@@ -246,7 +192,6 @@
                 }
             });
 
->>>>>>> 3bd7e3b3
     // save the last computed number of particles
     m_num_ref = num_ref;
     m_num_points = num_points;
