// Copyright (c) 2010-2019 The Regents of the University of Michigan
// This file is from the freud project, released under the BSD 3-Clause License.

#ifndef CLUSTER_H
#define CLUSTER_H

#include <memory>
#include <set>
#include <stdint.h>
#include <vector>

#include "Box.h"
<<<<<<< HEAD
#include "LinkCell.h"
=======
#include "NeighborList.h"
>>>>>>> a6e38444
#include "VectorMath.h"

/*! \file Cluster.h
    \brief Routines for clustering points.
*/

namespace freud { namespace cluster {

//! A disjoint set
/*! Implements efficient find and merge for disjoint sets
    Source of algorithms: Brassard and Bratley, _Fundamentals of Algorithmics_
*/
class DisjointSet
{
private:
    std::vector<uint32_t> s;        //!< The disjoint set data
    std::vector<unsigned int> rank; //!< The rank of each tree in the set
public:
    //! Constructor
    DisjointSet(uint32_t n = 0);
    //! Merge two sets
    void merge(const uint32_t a, const uint32_t b);
    //! Find the set with a given element
    uint32_t find(const uint32_t c);
};

//! Find clusters in a set of points
/*! Given a set of coordinates and a cutoff, Cluster will determine all of the
    clusters of points that are made up of points that are closer than the
    cutoff. Clusters are labeled from 0 to the number of clusters-1 and an index
    array is returned where \c cluster_idx[i] is the cluster index in which
    particle \c i is found. By the definition of a cluster, points that are not
    within the cutoff of another point end up in their own 1-particle cluster.
    Identifying micelles is one primary use-case for finding clusters. This
    operation is somewhat different, though. In a cluster of points, each and
    every point belongs to one and only one cluster. However, because a string
    of points belongs to a polymer, that single polymer may be present in more
    than one cluster. To handle this situation, an optional layer is presented
    on top of the \c cluster_idx array. Given a key value per particle (i.e. the
    polymer id), the computeClusterMembership function will process cluster_idx
    with the key values in mind and provide a list of keys that are present in
    each cluster.

    <b>2D:</b><br>
    Cluster properly handles 2D boxes. As with everything else in freud, 2D
    points must be passed in as 3 component vectors x,y,0. Failing to set 0 in
    the third component will lead to undefined behavior.
*/
class Cluster
{
public:
    //! Constructor
    Cluster(float rcut);

    //! Compute the point clusters
    void computeClusters(const box::Box& box, const freud::locality::NeighborList* nlist,
                         const vec3<float>* points, unsigned int Np);

    //! Compute clusters with key membership
    void computeClusterMembership(const unsigned int* keys);

    //! Count the number of clusters found in the last call to compute()
    unsigned int getNumClusters()
    {
        return m_num_clusters;
    }

    //! Return the number of particles in the current Compute
    unsigned int getNumParticles()
    {
        return m_num_particles;
    }

    //! Get a reference to the last computed cluster_idx
    std::shared_ptr<unsigned int> getClusterIdx()
    {
        return m_cluster_idx;
    }

    //! Returns the cluster keys last determined by computeClusterKeys
    const std::vector<std::vector<unsigned int>>& getClusterKeys()
    {
        return m_cluster_keys;
    }

private:
    float m_rcut;                 //!< Maximum r at which points will be counted in the same cluster
    unsigned int m_num_particles; //!< Number of particles processed in the last call to compute()
    unsigned int m_num_clusters;  //!< Number of clusters found in the last call to compute()
    std::shared_ptr<unsigned int> m_cluster_idx;           //!< Cluster index determined for each particle
    std::vector<std::vector<unsigned int>> m_cluster_keys; //!< List of keys in each cluster
};

}; }; // end namespace freud::cluster

#endif // CLUSTER_H<|MERGE_RESOLUTION|>--- conflicted
+++ resolved
@@ -10,11 +10,7 @@
 #include <vector>
 
 #include "Box.h"
-<<<<<<< HEAD
-#include "LinkCell.h"
-=======
 #include "NeighborList.h"
->>>>>>> a6e38444
 #include "VectorMath.h"
 
 /*! \file Cluster.h
