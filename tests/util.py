--- conflicted
+++ resolved
@@ -2,7 +2,6 @@
 import freud
 
 
-<<<<<<< HEAD
 def makeRawQueryNlistTestSet(box, ref_points, points, mode, rmax,
                              num_neigh, exclude_ii):
     test_set = []
@@ -18,8 +17,9 @@
             box, ref_points, points, num_neigh, None, exclude_ii, rmax)
     test_set.append((ref_points, nlist[0], nlist[1]))
     return test_set
-=======
-def make_box_and_random_points(box_size, num_points, is2D=False, seed=0):
+
+
+def makeBoxAndRandomPoints(box_size, num_points, is2D=False, seed=0):
     R"""Helper function to make random points with a cubic or square box.
 
     This function has a side effect that it will set the random seed of numpy.
@@ -50,7 +50,7 @@
     return box, points
 
 
-def make_alternating_lattice(lattice_size, angle=0, extra_shell=2):
+def makeAlternatingLattice(lattice_size, angle=0, extra_shell=2):
     R"""Make 2D integer lattice of alternating set of points.
 
     Setting extra_shell to 1 will give 4 neighboring points in points_2 at
@@ -95,7 +95,6 @@
     points_1 = np.array(points_1)
     points_2 = np.array(points_2)
     return points_1, points_2
->>>>>>> 198a88e2
 
 
 def make_fcc(nx=1, ny=1, nz=1, scale=1.0, noise=0.0):
