import numpy as np
import numpy.testing as npt
import freud
import unittest
from util import make_box_and_random_points


class TestComplexCF(unittest.TestCase):
    def test_generateR(self):
        rmax = 51.23
        dr = 0.1
        nbins = int(rmax / dr)

        # make sure the radius for each bin is generated correctly
        r_list = np.zeros(nbins, dtype=np.float32)
        for i in range(nbins):
            r1 = i * dr
            r2 = r1 + dr
            r_list[i] = 2.0/3.0 * (r2**3.0 - r1**3.0) / (r2**2.0 - r1**2.0)

        ocf = freud.density.ComplexCF(rmax, dr)

        npt.assert_allclose(ocf.R, r_list, atol=1e-3)

    def test_attribute_access(self):
        rmax = 10.0
        dr = 1.0
        num_points = 100
        box_size = rmax*3.1
        box, points = make_box_and_random_points(box_size, num_points, True)
        ang = np.random.random_sample((num_points)).astype(np.float64) \
            * 2.0 * np.pi
        ocf = freud.density.ComplexCF(rmax, dr)

        # Test protected attribute access
        with self.assertRaises(AttributeError):
            ocf.RDF
        with self.assertRaises(AttributeError):
            ocf.box
        with self.assertRaises(AttributeError):
            ocf.counts

        ocf.accumulate(box, points, ang)

        # Test if accessible now
        ocf.RDF
        ocf.box
        ocf.counts

        # reset
        ocf.reset()

        # Test protected attribute access
        with self.assertRaises(AttributeError):
            ocf.RDF
        with self.assertRaises(AttributeError):
            ocf.box
        with self.assertRaises(AttributeError):
            ocf.counts

        ocf.compute(box, points, ang)

        # Test if accessible now
        ocf.RDF
        ocf.box
        ocf.counts

    def test_random_points(self):
        rmax = 10.0
        dr = 1.0
        num_points = 1000
        box_size = rmax*3.1
        box, points = make_box_and_random_points(box_size, num_points, True)
        ang = np.random.random_sample((num_points)).astype(np.float64) \
            * 2.0 * np.pi
        comp = np.exp(1j*ang)
        ocf = freud.density.ComplexCF(rmax, dr)
        correct = np.zeros(int(rmax/dr), dtype=np.complex64)
        absolute_tolerance = 0.1
        # first bin is bad
<<<<<<< HEAD
        ocf.accumulate(freud.box.Box.square(box_size), points, comp,
                       points, np.conj(comp), qargs={"exclude_ii": True})
        npt.assert_allclose(ocf.RDF, correct, atol=absolute_tolerance)
        ocf.compute(freud.box.Box.square(box_size), points, comp,
                    points, np.conj(comp), qargs={"exclude_ii": True})
=======
        ocf.accumulate(box, points, comp,
                       points, np.conj(comp))
        npt.assert_allclose(ocf.RDF, correct, atol=absolute_tolerance)
        ocf.compute(box, points, comp,
                    points, np.conj(comp))
>>>>>>> 4d95ca8e
        npt.assert_allclose(ocf.RDF, correct, atol=absolute_tolerance)
        self.assertEqual(box, ocf.box)

        ocf.reset()
        ocf.accumulate(freud.box.Box.square(box_size), points, comp,
                       values=np.conj(comp))
        npt.assert_allclose(ocf.RDF, correct, atol=absolute_tolerance)
        ocf.compute(freud.box.Box.square(box_size), points, comp,
                    values=np.conj(comp))
        npt.assert_allclose(ocf.RDF, correct, atol=absolute_tolerance)

    def test_zero_points(self):
        rmax = 10.0
        dr = 1.0
        num_points = 1000
        box_size = rmax*3.1
        box, points = make_box_and_random_points(box_size, num_points, True)
        ang = np.zeros(int(num_points), dtype=np.float64)
        comp = np.exp(1j*ang)
        ocf = freud.density.ComplexCF(rmax, dr)
<<<<<<< HEAD
        ocf.accumulate(freud.box.Box.square(box_size), points, comp,
                       points, np.conj(comp), qargs={"exclude_ii": True})
=======
        ocf.accumulate(box, points, comp,
                       points, np.conj(comp))
>>>>>>> 4d95ca8e

        correct = np.ones(int(rmax/dr), dtype=np.float32) + \
            1j * np.zeros(int(rmax/dr), dtype=np.float32)
        absolute_tolerance = 0.1
        npt.assert_allclose(ocf.RDF, correct, atol=absolute_tolerance)

    def test_counts(self):
        rmax = 10.0
        dr = 1.0
        num_points = 10
        box_size = rmax*2.1
        box, points = make_box_and_random_points(box_size, num_points, True)
        ang = np.zeros(int(num_points), dtype=np.float64)
        comp = np.exp(1j*ang)

        vectors = points[np.newaxis, :, :] - points[:, np.newaxis, :]
        vector_lengths = np.array(
            [[np.linalg.norm(box.wrap(vectors[i][j]))
              for i in range(num_points)]
             for j in range(num_points)])

        # Subtract len(points) to exclude the zero i-i distances
        correct = np.sum(vector_lengths < rmax) - len(points)
        ocf = freud.density.ComplexCF(rmax, dr)
        ocf.compute(freud.box.Box.square(box_size), points, comp,
                    points, np.conj(comp), qargs={"exclude_ii": True})
        self.assertEqual(np.sum(ocf.counts), correct)

    @unittest.skip('Skipping slow summation test.')
    def test_summation(self):
        # Causes the correlation function to add lots of small numbers together
        # This leads to vastly different results with different numbers of
        # threads if the summation is not done robustly
        N = 20000
        L = 1000
        phi = np.random.rand(N)
        box, pos2d = make_box_and_random_points(L, N, True)

        # With a small number of particles, we won't get the average exactly
        # right, so we check for different behavior with different numbers of
        # threads
        freud.parallel.setNumThreads(1)
        # A very large bin size exacerbates the problem
        cf = freud.density.ComplexCF(L/2.1, 40)
        cf.compute(box, pos2d, phi)
        c1 = cf.counts
        f1 = np.real(cf.RDF)

        freud.parallel.setNumThreads(20)
        cf.compute(box, pos2d, phi)
        c2 = cf.counts
        f2 = np.real(cf.RDF)

        npt.assert_allclose(f1, f2)
        npt.assert_array_equal(c1, c2)

    def test_repr(self):
        cf = freud.density.ComplexCF(1000, 40)
        self.assertEqual(str(cf), str(eval(repr(cf))))

    def test_repr_png(self):
        rmax = 10.0
        dr = 1.0
        num_points = 100
        box_size = rmax*3.1
        box, points = make_box_and_random_points(box_size, num_points, True)
        ang = np.random.random_sample((num_points)).astype(np.float64) \
            * 2.0 * np.pi
        comp = np.exp(1j*ang)
        ocf = freud.density.ComplexCF(rmax, dr)

        with self.assertRaises(AttributeError):
            ocf.plot()
        self.assertEqual(ocf._repr_png_(), None)

<<<<<<< HEAD
        ocf.accumulate(freud.box.Box.square(box_size), points, comp,
                       points, np.conj(comp), qargs={"exclude_ii": True})
=======
        ocf.accumulate(box, points, comp,
                       points, np.conj(comp))
>>>>>>> 4d95ca8e
        ocf._repr_png_()

    def test_ref_points_ne_points(self):
        # Helper function to give complex number representation of a point
        def value_func(_p):
            return _p[0] + 1j*_p[1]

        rmax = 10.0
        dr = 0.1
        box_size = rmax*5
        box = freud.box.Box.square(box_size)

        ocf = freud.density.ComplexCF(rmax, dr)

        points = []
        values = []
        N = 300

        # We are essentially generating all n-th roots of unity
        # scalar multiplied by the each bin centers
        # with the value of a point being its complex number representation.
        # Therefore, the RDF should be uniformly zero
        # since the roots of unity add up to zero, if we set our ref_point in
        # the origin.
        # Nice proof for this fact is that when the n-th roots of unity
        # are viewed as vectors, we can draw a regular n-gon
        # so that we start at the origin and come back to origin.
        for r in ocf.R:
            for k in range(N):
                point = [r * np.cos(2*np.pi*k/N), r * np.sin(2*np.pi*k/N), 0]
                points.append(point)
                values.append(value_func(point))

        supposed_RDF = np.zeros(ocf.R.shape)

        # ref_points are within distances closer than dr, so their impact on
        # the result should be minimal.
        ref_points = [[dr/4, 0, 0], [-dr/4, 0, 0], [0, dr/4, 0], [0, -dr/4, 0]]

        # try for different scalar values.
        for rv in [0, 1, 2, 7]:
            ref_values = [rv] * 4

            ocf.compute(box, ref_points, ref_values, points, values)
            correct = supposed_RDF

            npt.assert_allclose(ocf.RDF, correct, atol=1e-6)


if __name__ == '__main__':
    unittest.main()<|MERGE_RESOLUTION|>--- conflicted
+++ resolved
@@ -78,19 +78,11 @@
         correct = np.zeros(int(rmax/dr), dtype=np.complex64)
         absolute_tolerance = 0.1
         # first bin is bad
-<<<<<<< HEAD
         ocf.accumulate(freud.box.Box.square(box_size), points, comp,
                        points, np.conj(comp), qargs={"exclude_ii": True})
         npt.assert_allclose(ocf.RDF, correct, atol=absolute_tolerance)
         ocf.compute(freud.box.Box.square(box_size), points, comp,
                     points, np.conj(comp), qargs={"exclude_ii": True})
-=======
-        ocf.accumulate(box, points, comp,
-                       points, np.conj(comp))
-        npt.assert_allclose(ocf.RDF, correct, atol=absolute_tolerance)
-        ocf.compute(box, points, comp,
-                    points, np.conj(comp))
->>>>>>> 4d95ca8e
         npt.assert_allclose(ocf.RDF, correct, atol=absolute_tolerance)
         self.assertEqual(box, ocf.box)
 
@@ -111,13 +103,8 @@
         ang = np.zeros(int(num_points), dtype=np.float64)
         comp = np.exp(1j*ang)
         ocf = freud.density.ComplexCF(rmax, dr)
-<<<<<<< HEAD
         ocf.accumulate(freud.box.Box.square(box_size), points, comp,
                        points, np.conj(comp), qargs={"exclude_ii": True})
-=======
-        ocf.accumulate(box, points, comp,
-                       points, np.conj(comp))
->>>>>>> 4d95ca8e
 
         correct = np.ones(int(rmax/dr), dtype=np.float32) + \
             1j * np.zeros(int(rmax/dr), dtype=np.float32)
@@ -193,13 +180,8 @@
             ocf.plot()
         self.assertEqual(ocf._repr_png_(), None)
 
-<<<<<<< HEAD
         ocf.accumulate(freud.box.Box.square(box_size), points, comp,
                        points, np.conj(comp), qargs={"exclude_ii": True})
-=======
-        ocf.accumulate(box, points, comp,
-                       points, np.conj(comp))
->>>>>>> 4d95ca8e
         ocf._repr_png_()
 
     def test_ref_points_ne_points(self):
