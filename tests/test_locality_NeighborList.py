import numpy as np
<<<<<<< HEAD
import numpy.testing as npt
from freud import locality
=======
import freud.locality
>>>>>>> 0fd14488
import unittest
from util import make_box_and_random_points


class TestNeighborList(unittest.TestCase):

    def setUp(self):
        # Define values
        self.L = 10
        self.N = 40

        self.query_args = dict(mode="nearest", num_neighbors=6, r_guess=3,
                               exclude_ii=True)

        # Initialize Box and cell list
        box, points = make_box_and_random_points(self.L, self.N)
        self.nq = freud.locality.LinkCell(box, self.query_args['r_guess']/10,
                                          points)
        self.nlist = self.nq.query(points,
                                   self.query_args).toNeighborList()

    def test_writable(self):
<<<<<<< HEAD
        self.setup_nl()
        np.random.seed(0)
        self.cl.compute(self.fbox, self.points, self.points)

        # query_point_indices shouldn't be writable in general or users may
        # break the ordered property of the neighbor list
        with self.assertRaises(ValueError):
            self.cl.nlist.query_point_indices[:] = 0
=======
        # index_i shouldn't be writable in general or users may break
        # the ordered property of the neighbor list
        with self.assertRaises(ValueError):
            self.nlist.index_i[:] = 0
>>>>>>> 0fd14488

        # if query_point_indices isn't writable, point_indices shouldn't be
        with self.assertRaises(ValueError):
<<<<<<< HEAD
            self.cl.nlist.point_indices[:] = 0

        # the weights array may be useful to write to, though
        # TODO: weights aren't writable since changing to ManagedArray
        with self.assertRaises(ValueError):
            self.cl.nlist.weights[18] = 3

    def test_filter_r_max(self):
        self.setup_nl()
        np.random.seed(0)
        points2 = self.points[:self.N//2]
        filter_max_distance = 2.5

        self.cl.compute(self.fbox, self.points, points2)
        old_size = len(self.cl.nlist)

        # Make sure weights are 1
        npt.assert_equal(self.cl.nlist.weights, 1)

        # Compute neighbor pairs that we expect to be kept after the filter
        kept_neighbors = self.cl.nlist[
            self.cl.nlist.distances < filter_max_distance]

        self.cl.nlist.filter_r(filter_max_distance)
        new_size = len(self.cl.nlist)

        self.assertGreater(old_size, 0)
        self.assertGreater(new_size, 0)
        self.assertLessEqual(new_size, old_size)

        # Make sure weights are still 1 after resize
        npt.assert_equal(self.cl.nlist.weights, 1)

        # Make sure distances are filtered
        npt.assert_array_less(self.cl.nlist.distances,
                              np.full(new_size, filter_max_distance))

        npt.assert_equal(kept_neighbors, self.cl.nlist)

    def test_filter_r_max_min(self):
        self.setup_nl()
        np.random.seed(0)
        points2 = self.points[:self.N//2]
        filter_min_distance = 1.5
        filter_max_distance = 2.5

        self.cl.compute(self.fbox, self.points, points2)
        old_size = len(self.cl.nlist)

        # Make sure weights are 1
        npt.assert_equal(self.cl.nlist.weights, 1)

        # Compute neighbor pairs that we expect to be kept after the filter
        kept_neighbors = self.cl.nlist[np.logical_and(
            self.cl.nlist.distances < filter_max_distance,
            self.cl.nlist.distances >= filter_min_distance)]

        self.cl.nlist.filter_r(filter_max_distance, filter_min_distance)
        new_size = len(self.cl.nlist)

        self.assertGreater(old_size, 0)
        self.assertGreater(new_size, 0)
        self.assertLessEqual(new_size, old_size)

        # Make sure weights are still 1 after resize
        npt.assert_equal(self.cl.nlist.weights, 1)

        # Make sure distances are filtered
        npt.assert_array_less(self.cl.nlist.distances,
                              np.full(new_size, filter_max_distance))
        npt.assert_array_less(np.full(new_size, filter_min_distance),
                              self.cl.nlist.distances)

        npt.assert_equal(kept_neighbors, self.cl.nlist)

    def test_filter(self):
        self.setup_nl()
        np.random.seed(0)
        self.cl.compute(self.fbox, self.points, self.points)
        old_size = len(self.cl.nlist)
        filt = (self.cl.nlist.point_indices.astype(np.int32) -
                self.cl.nlist.query_point_indices.astype(np.int32)) % 2 == 0
        self.cl.nlist.filter(filt)
        self.assertLessEqual(len(self.cl.nlist), old_size)

        # should be able to further filter
        self.cl.nlist.filter_r(2.5)

    def test_find_first_index(self):
        self.setup_nl()
        np.random.seed(0)
        self.cl.compute(self.fbox, self.points, self.points)
        nlist = self.cl.nlist
        for (idx, i) in enumerate(nlist.query_point_indices):
=======
            self.nlist.index_j[:] = 0

        # the weights array may be useful to write to, though
        self.nlist.weights[18] = 3
        self.assertEqual(self.nlist.weights[18], 3)

    def test_validation(self):
        points2 = self.nq.points[:self.N//2]

        # should fail in validation when we give inconsistent sized arrays
        with self.assertRaises(RuntimeError):
            self.nlist.filter_r(self.nq.box, self.nq.points, points2, 2.5)

        # filter_r should work fine after recomputing using both sets of points
        nlist = self.nq.query(points2, self.query_args).toNeighborList()
        nlist.filter_r(self.nq.box, self.nq.points, points2, 2.5)

    def test_filter(self):
        old_size = len(self.nlist)
        filt = (self.nlist.index_j.astype(np.int32) -
                self.nlist.index_i.astype(np.int32)) % 2 == 0
        self.nlist.filter(filt)
        self.assertLessEqual(len(self.nlist), old_size)

        # should be able to further filter
        self.nlist.filter_r(self.nq.box, self.nq.points, self.nq.points, 2.5)

    def test_find_first_index(self):
        nlist = self.nlist
        for (idx, i) in enumerate(nlist.index_i):
>>>>>>> 0fd14488
            self.assertLessEqual(nlist.find_first_index(i), idx)

    def test_segments(self):
        ones = np.ones(len(self.nlist), dtype=np.float32)
        self.assertTrue(
            np.allclose(np.add.reduceat(ones, self.nlist.segments), 6))
        self.assertTrue(np.allclose(self.nlist.neighbor_counts, 6))

    def test_from_arrays(self):
        query_point_indices = [0, 0, 1, 2, 3]
        point_indices = [1, 2, 3, 0, 0]
        distances = np.ones(len(query_point_indices))

        # implicit weights
<<<<<<< HEAD
        nlist = locality.NeighborList.from_arrays(
            4, 4, query_point_indices, point_indices, distances)
        self.assertTrue(np.allclose(nlist.weights, 1))

        # explicit weights
        weights = np.ones(len(query_point_indices))*4.
        nlist = locality.NeighborList.from_arrays(
            4, 4, query_point_indices, point_indices, distances, weights)
=======
        nlist = freud.locality.NeighborList.from_arrays(4, 4, index_i, index_j)
        self.assertTrue(np.allclose(nlist.weights, 1))

        # explicit weights
        weights = np.ones((len(index_i),))*4.
        nlist = freud.locality.NeighborList.from_arrays(
            4, 4, index_i, index_j, weights)
>>>>>>> 0fd14488
        self.assertTrue(np.allclose(nlist.weights, 4))

        # copy of existing nlist by arrays
        weights = np.random.rand(len(query_point_indices))
        nlist = locality.NeighborList.from_arrays(
            4, 4, query_point_indices, point_indices, distances, weights)
        nlist2 = locality.NeighborList.from_arrays(
            4, 4, nlist.query_point_indices, nlist.point_indices,
            nlist.distances, nlist.weights)
        npt.assert_equal(nlist.query_point_indices, nlist2.query_point_indices)
        npt.assert_equal(nlist.point_indices, nlist2.point_indices)
        npt.assert_equal(nlist.distances, nlist2.distances)
        npt.assert_equal(nlist.weights, nlist2.weights)
        npt.assert_equal(nlist.neighbor_counts, nlist2.neighbor_counts)
        npt.assert_equal(nlist.segments, nlist2.segments)

        # too few reference particles
        with self.assertRaises(RuntimeError):
<<<<<<< HEAD
            nlist = locality.NeighborList.from_arrays(
                3, 4, query_point_indices, point_indices, distances)

        # too few target particles
        with self.assertRaises(RuntimeError):
            nlist = locality.NeighborList.from_arrays(
                4, 3, query_point_indices, point_indices, distances)
=======
            nlist = freud.locality.NeighborList.from_arrays(
                3, 4, index_i, index_j)

        # too few target particles
        with self.assertRaises(RuntimeError):
            nlist = freud.locality.NeighborList.from_arrays(
                4, 3, index_i, index_j)
>>>>>>> 0fd14488

        # query particles not sorted
        with self.assertRaises(RuntimeError):
<<<<<<< HEAD
            nlist = locality.NeighborList.from_arrays(
                4, 4, point_indices, query_point_indices, distances)

        # mismatched array sizes
        with self.assertRaises(ValueError):
            nlist = locality.NeighborList.from_arrays(
                4, 4, query_point_indices[:-1], point_indices, distances)
        with self.assertRaises(ValueError):
            nlist = locality.NeighborList.from_arrays(
                4, 4, query_point_indices, point_indices[:-1], distances)
        with self.assertRaises(ValueError):
            nlist = locality.NeighborList.from_arrays(
                4, 4, query_point_indices, point_indices, distances[:-1])
        with self.assertRaises(ValueError):
            weights = np.ones((len(query_point_indices) - 1,))
            nlist = locality.NeighborList.from_arrays(
                4, 4, query_point_indices, point_indices, distances, weights)
=======
            nlist = freud.locality.NeighborList.from_arrays(
                4, 4, index_j, index_i)

        # mismatched array sizes
        with self.assertRaises(ValueError):
            nlist = freud.locality.NeighborList.from_arrays(
                4, 4, index_i[:-1], index_j)
        with self.assertRaises(ValueError):
            nlist = freud.locality.NeighborList.from_arrays(
                4, 4, index_i, index_j[:-1])
        with self.assertRaises(ValueError):
            weights = np.ones((len(index_i) - 1,))
            nlist = freud.locality.NeighborList.from_arrays(
                4, 4, index_i, index_j, weights)
>>>>>>> 0fd14488

    def test_indexing(self):
        # Ensure that empty NeighborLists have the right shape
        nlist = self.nq.query(np.empty((0, 3)),
                              self.query_args).toNeighborList()
        self.assertEqual(nlist[:].shape, (0, 2))

        # Make sure indexing the NeighborList is the same as indexing arrays
<<<<<<< HEAD
        self.cl.compute(self.fbox, self.points, self.points)
        for i, (idx_i, idx_j) in enumerate(self.cl.nlist):
            self.assertEqual(idx_i, self.cl.nlist.query_point_indices[i])
            self.assertEqual(idx_j, self.cl.nlist.point_indices[i])
=======
        for i, (idx_i, idx_j) in enumerate(self.nlist):
            self.assertEqual(idx_i, self.nlist.index_i[i])
            self.assertEqual(idx_j, self.nlist.index_j[i])
>>>>>>> 0fd14488

        for i, j in self.nlist:
            self.assertNotEqual(i, j)

    def test_nl_size(self):
<<<<<<< HEAD
        self.setup_nl()
        np.random.seed(0)
        self.cl.compute(self.fbox, self.points, self.points)
        self.assertEqual(len(self.cl.nlist),
                         len(self.cl.nlist.query_point_indices))
        self.assertEqual(len(self.cl.nlist),
                         len(self.cl.nlist.point_indices))
=======
        self.assertEqual(len(self.nlist), len(self.nlist.index_i))
        self.assertEqual(len(self.nlist), len(self.nlist.index_j))
>>>>>>> 0fd14488

    def test_index_error(self):
        with self.assertRaises(IndexError):
            nbonds = len(self.nlist)
            self.nlist[nbonds+1]

    def test_index_writable(self):
        with self.assertRaises(TypeError):
            self.nlist[:, 0] = 0

        with self.assertRaises(TypeError):
            self.nlist[1, :] = 0

        with self.assertRaises(TypeError):
            self.nlist[:] = 0

        with self.assertRaises(TypeError):
            self.nlist[0, 0] = 0

    def test_copy(self):
        self.setup_nl()
        self.cl.compute(self.fbox, self.points, self.points)
        nlist = self.cl.nlist
        nlist2 = nlist.copy()
        npt.assert_equal(nlist[:], nlist2[:])
        npt.assert_equal(nlist.distances, nlist2.distances)
        npt.assert_equal(nlist.weights, nlist2.weights)
        npt.assert_equal(nlist.segments, nlist2.segments)
        npt.assert_equal(nlist.neighbor_counts, nlist2.neighbor_counts)


if __name__ == '__main__':
    unittest.main()<|MERGE_RESOLUTION|>--- conflicted
+++ resolved
@@ -1,10 +1,6 @@
 import numpy as np
-<<<<<<< HEAD
 import numpy.testing as npt
-from freud import locality
-=======
 import freud.locality
->>>>>>> 0fd14488
 import unittest
 from util import make_box_and_random_points
 
@@ -27,151 +23,97 @@
                                    self.query_args).toNeighborList()
 
     def test_writable(self):
-<<<<<<< HEAD
-        self.setup_nl()
-        np.random.seed(0)
-        self.cl.compute(self.fbox, self.points, self.points)
-
         # query_point_indices shouldn't be writable in general or users may
         # break the ordered property of the neighbor list
         with self.assertRaises(ValueError):
-            self.cl.nlist.query_point_indices[:] = 0
-=======
-        # index_i shouldn't be writable in general or users may break
-        # the ordered property of the neighbor list
-        with self.assertRaises(ValueError):
-            self.nlist.index_i[:] = 0
->>>>>>> 0fd14488
+            self.nlist.query_point_indices[:] = 0
 
         # if query_point_indices isn't writable, point_indices shouldn't be
         with self.assertRaises(ValueError):
-<<<<<<< HEAD
-            self.cl.nlist.point_indices[:] = 0
+            self.nlist.point_indices[:] = 0
 
         # the weights array may be useful to write to, though
         # TODO: weights aren't writable since changing to ManagedArray
         with self.assertRaises(ValueError):
-            self.cl.nlist.weights[18] = 3
+            self.nlist.weights[18] = 3
 
     def test_filter_r_max(self):
-        self.setup_nl()
-        np.random.seed(0)
-        points2 = self.points[:self.N//2]
+        points2 = self.nq.points[:self.N//2]
         filter_max_distance = 2.5
 
-        self.cl.compute(self.fbox, self.points, points2)
-        old_size = len(self.cl.nlist)
+        self.nlist = self.nq.query(points2, self.query_args).toNeighborList()
+        old_size = len(self.nlist)
 
         # Make sure weights are 1
-        npt.assert_equal(self.cl.nlist.weights, 1)
+        npt.assert_equal(self.nlist.weights, 1)
 
         # Compute neighbor pairs that we expect to be kept after the filter
-        kept_neighbors = self.cl.nlist[
-            self.cl.nlist.distances < filter_max_distance]
-
-        self.cl.nlist.filter_r(filter_max_distance)
-        new_size = len(self.cl.nlist)
+        kept_neighbors = self.nlist[
+            self.nlist.distances < filter_max_distance]
+
+        self.nlist.filter_r(filter_max_distance)
+        new_size = len(self.nlist)
 
         self.assertGreater(old_size, 0)
         self.assertGreater(new_size, 0)
         self.assertLessEqual(new_size, old_size)
 
         # Make sure weights are still 1 after resize
-        npt.assert_equal(self.cl.nlist.weights, 1)
+        npt.assert_equal(self.nlist.weights, 1)
 
         # Make sure distances are filtered
-        npt.assert_array_less(self.cl.nlist.distances,
+        npt.assert_array_less(self.nlist.distances,
                               np.full(new_size, filter_max_distance))
 
-        npt.assert_equal(kept_neighbors, self.cl.nlist)
+        npt.assert_equal(kept_neighbors, self.nlist)
 
     def test_filter_r_max_min(self):
-        self.setup_nl()
-        np.random.seed(0)
-        points2 = self.points[:self.N//2]
+        points2 = self.nq.points[:self.N//2]
         filter_min_distance = 1.5
         filter_max_distance = 2.5
 
-        self.cl.compute(self.fbox, self.points, points2)
-        old_size = len(self.cl.nlist)
+        self.nlist = self.nq.query(points2, self.query_args).toNeighborList()
+        old_size = len(self.nlist)
 
         # Make sure weights are 1
-        npt.assert_equal(self.cl.nlist.weights, 1)
+        npt.assert_equal(self.nlist.weights, 1)
 
         # Compute neighbor pairs that we expect to be kept after the filter
-        kept_neighbors = self.cl.nlist[np.logical_and(
-            self.cl.nlist.distances < filter_max_distance,
-            self.cl.nlist.distances >= filter_min_distance)]
-
-        self.cl.nlist.filter_r(filter_max_distance, filter_min_distance)
-        new_size = len(self.cl.nlist)
+        kept_neighbors = self.nlist[np.logical_and(
+            self.nlist.distances < filter_max_distance,
+            self.nlist.distances >= filter_min_distance)]
+
+        self.nlist.filter_r(filter_max_distance, filter_min_distance)
+        new_size = len(self.nlist)
 
         self.assertGreater(old_size, 0)
         self.assertGreater(new_size, 0)
         self.assertLessEqual(new_size, old_size)
 
         # Make sure weights are still 1 after resize
-        npt.assert_equal(self.cl.nlist.weights, 1)
+        npt.assert_equal(self.nlist.weights, 1)
 
         # Make sure distances are filtered
-        npt.assert_array_less(self.cl.nlist.distances,
+        npt.assert_array_less(self.nlist.distances,
                               np.full(new_size, filter_max_distance))
         npt.assert_array_less(np.full(new_size, filter_min_distance),
-                              self.cl.nlist.distances)
-
-        npt.assert_equal(kept_neighbors, self.cl.nlist)
-
-    def test_filter(self):
-        self.setup_nl()
-        np.random.seed(0)
-        self.cl.compute(self.fbox, self.points, self.points)
-        old_size = len(self.cl.nlist)
-        filt = (self.cl.nlist.point_indices.astype(np.int32) -
-                self.cl.nlist.query_point_indices.astype(np.int32)) % 2 == 0
-        self.cl.nlist.filter(filt)
-        self.assertLessEqual(len(self.cl.nlist), old_size)
-
-        # should be able to further filter
-        self.cl.nlist.filter_r(2.5)
-
-    def test_find_first_index(self):
-        self.setup_nl()
-        np.random.seed(0)
-        self.cl.compute(self.fbox, self.points, self.points)
-        nlist = self.cl.nlist
-        for (idx, i) in enumerate(nlist.query_point_indices):
-=======
-            self.nlist.index_j[:] = 0
-
-        # the weights array may be useful to write to, though
-        self.nlist.weights[18] = 3
-        self.assertEqual(self.nlist.weights[18], 3)
-
-    def test_validation(self):
-        points2 = self.nq.points[:self.N//2]
-
-        # should fail in validation when we give inconsistent sized arrays
-        with self.assertRaises(RuntimeError):
-            self.nlist.filter_r(self.nq.box, self.nq.points, points2, 2.5)
-
-        # filter_r should work fine after recomputing using both sets of points
-        nlist = self.nq.query(points2, self.query_args).toNeighborList()
-        nlist.filter_r(self.nq.box, self.nq.points, points2, 2.5)
+                              self.nlist.distances)
+
+        npt.assert_equal(kept_neighbors, self.nlist)
 
     def test_filter(self):
         old_size = len(self.nlist)
-        filt = (self.nlist.index_j.astype(np.int32) -
-                self.nlist.index_i.astype(np.int32)) % 2 == 0
+        filt = (self.nlist.point_indices.astype(np.int32) -
+                self.nlist.query_point_indices.astype(np.int32)) % 2 == 0
         self.nlist.filter(filt)
         self.assertLessEqual(len(self.nlist), old_size)
 
         # should be able to further filter
-        self.nlist.filter_r(self.nq.box, self.nq.points, self.nq.points, 2.5)
+        self.nlist.filter_r(2.5)
 
     def test_find_first_index(self):
         nlist = self.nlist
-        for (idx, i) in enumerate(nlist.index_i):
->>>>>>> 0fd14488
+        for (idx, i) in enumerate(nlist.query_point_indices):
             self.assertLessEqual(nlist.find_first_index(i), idx)
 
     def test_segments(self):
@@ -186,31 +128,21 @@
         distances = np.ones(len(query_point_indices))
 
         # implicit weights
-<<<<<<< HEAD
-        nlist = locality.NeighborList.from_arrays(
+        nlist = freud.locality.NeighborList.from_arrays(
             4, 4, query_point_indices, point_indices, distances)
         self.assertTrue(np.allclose(nlist.weights, 1))
 
         # explicit weights
         weights = np.ones(len(query_point_indices))*4.
-        nlist = locality.NeighborList.from_arrays(
+        nlist = freud.locality.NeighborList.from_arrays(
             4, 4, query_point_indices, point_indices, distances, weights)
-=======
-        nlist = freud.locality.NeighborList.from_arrays(4, 4, index_i, index_j)
-        self.assertTrue(np.allclose(nlist.weights, 1))
-
-        # explicit weights
-        weights = np.ones((len(index_i),))*4.
-        nlist = freud.locality.NeighborList.from_arrays(
-            4, 4, index_i, index_j, weights)
->>>>>>> 0fd14488
         self.assertTrue(np.allclose(nlist.weights, 4))
 
         # copy of existing nlist by arrays
         weights = np.random.rand(len(query_point_indices))
-        nlist = locality.NeighborList.from_arrays(
+        nlist = freud.locality.NeighborList.from_arrays(
             4, 4, query_point_indices, point_indices, distances, weights)
-        nlist2 = locality.NeighborList.from_arrays(
+        nlist2 = freud.locality.NeighborList.from_arrays(
             4, 4, nlist.query_point_indices, nlist.point_indices,
             nlist.distances, nlist.weights)
         npt.assert_equal(nlist.query_point_indices, nlist2.query_point_indices)
@@ -222,95 +154,54 @@
 
         # too few reference particles
         with self.assertRaises(RuntimeError):
-<<<<<<< HEAD
-            nlist = locality.NeighborList.from_arrays(
+            nlist = freud.locality.NeighborList.from_arrays(
                 3, 4, query_point_indices, point_indices, distances)
 
         # too few target particles
         with self.assertRaises(RuntimeError):
-            nlist = locality.NeighborList.from_arrays(
+            nlist = freud.locality.NeighborList.from_arrays(
                 4, 3, query_point_indices, point_indices, distances)
-=======
-            nlist = freud.locality.NeighborList.from_arrays(
-                3, 4, index_i, index_j)
-
-        # too few target particles
-        with self.assertRaises(RuntimeError):
-            nlist = freud.locality.NeighborList.from_arrays(
-                4, 3, index_i, index_j)
->>>>>>> 0fd14488
 
         # query particles not sorted
         with self.assertRaises(RuntimeError):
-<<<<<<< HEAD
-            nlist = locality.NeighborList.from_arrays(
+            nlist = freud.locality.NeighborList.from_arrays(
                 4, 4, point_indices, query_point_indices, distances)
 
         # mismatched array sizes
         with self.assertRaises(ValueError):
-            nlist = locality.NeighborList.from_arrays(
+            nlist = freud.locality.NeighborList.from_arrays(
                 4, 4, query_point_indices[:-1], point_indices, distances)
         with self.assertRaises(ValueError):
-            nlist = locality.NeighborList.from_arrays(
+            nlist = freud.locality.NeighborList.from_arrays(
                 4, 4, query_point_indices, point_indices[:-1], distances)
         with self.assertRaises(ValueError):
-            nlist = locality.NeighborList.from_arrays(
+            nlist = freud.locality.NeighborList.from_arrays(
                 4, 4, query_point_indices, point_indices, distances[:-1])
         with self.assertRaises(ValueError):
             weights = np.ones((len(query_point_indices) - 1,))
-            nlist = locality.NeighborList.from_arrays(
+            nlist = freud.locality.NeighborList.from_arrays(
                 4, 4, query_point_indices, point_indices, distances, weights)
-=======
-            nlist = freud.locality.NeighborList.from_arrays(
-                4, 4, index_j, index_i)
-
-        # mismatched array sizes
-        with self.assertRaises(ValueError):
-            nlist = freud.locality.NeighborList.from_arrays(
-                4, 4, index_i[:-1], index_j)
-        with self.assertRaises(ValueError):
-            nlist = freud.locality.NeighborList.from_arrays(
-                4, 4, index_i, index_j[:-1])
-        with self.assertRaises(ValueError):
-            weights = np.ones((len(index_i) - 1,))
-            nlist = freud.locality.NeighborList.from_arrays(
-                4, 4, index_i, index_j, weights)
->>>>>>> 0fd14488
-
-    def test_indexing(self):
+
+    def test_indexing_empty(self):
         # Ensure that empty NeighborLists have the right shape
         nlist = self.nq.query(np.empty((0, 3)),
                               self.query_args).toNeighborList()
         self.assertEqual(nlist[:].shape, (0, 2))
 
+    def test_indexing_arrays(self):
         # Make sure indexing the NeighborList is the same as indexing arrays
-<<<<<<< HEAD
-        self.cl.compute(self.fbox, self.points, self.points)
-        for i, (idx_i, idx_j) in enumerate(self.cl.nlist):
-            self.assertEqual(idx_i, self.cl.nlist.query_point_indices[i])
-            self.assertEqual(idx_j, self.cl.nlist.point_indices[i])
-=======
         for i, (idx_i, idx_j) in enumerate(self.nlist):
-            self.assertEqual(idx_i, self.nlist.index_i[i])
-            self.assertEqual(idx_j, self.nlist.index_j[i])
->>>>>>> 0fd14488
+            self.assertEqual(idx_i, self.nlist.query_point_indices[i])
+            self.assertEqual(idx_j, self.nlist.point_indices[i])
 
         for i, j in self.nlist:
             self.assertNotEqual(i, j)
 
     def test_nl_size(self):
-<<<<<<< HEAD
-        self.setup_nl()
-        np.random.seed(0)
-        self.cl.compute(self.fbox, self.points, self.points)
-        self.assertEqual(len(self.cl.nlist),
-                         len(self.cl.nlist.query_point_indices))
-        self.assertEqual(len(self.cl.nlist),
-                         len(self.cl.nlist.point_indices))
-=======
-        self.assertEqual(len(self.nlist), len(self.nlist.index_i))
-        self.assertEqual(len(self.nlist), len(self.nlist.index_j))
->>>>>>> 0fd14488
+        self.assertEqual(len(self.nlist),
+                         len(self.nlist.query_point_indices))
+        self.assertEqual(len(self.nlist),
+                         len(self.nlist.point_indices))
 
     def test_index_error(self):
         with self.assertRaises(IndexError):
@@ -331,9 +222,7 @@
             self.nlist[0, 0] = 0
 
     def test_copy(self):
-        self.setup_nl()
-        self.cl.compute(self.fbox, self.points, self.points)
-        nlist = self.cl.nlist
+        nlist = self.nlist
         nlist2 = nlist.copy()
         npt.assert_equal(nlist[:], nlist2[:])
         npt.assert_equal(nlist.distances, nlist2.distances)
