--- conflicted
+++ resolved
@@ -83,12 +83,6 @@
         ocf.accumulate(box, points, ang)
         npt.assert_allclose(ocf.RDF, correct, atol=absolute_tolerance)
         ocf.compute(box, points, ang)
-<<<<<<< HEAD
-        npt.assert_allclose(ocf.RDF, correct, atol=absolute_tolerance)
-        ocf.reset()
-        ocf.accumulate(box, points, ang, points,
-                       ang, qargs={'exclude_ii': True})
-=======
         npt.assert_allclose(ocf.RDF, correct, atol=absolute_tolerance)
         ocf.reset()
         ocf.accumulate(box, points, ang, points,
@@ -96,7 +90,6 @@
         npt.assert_allclose(ocf.RDF, correct, atol=absolute_tolerance)
         ocf.reset()
         ocf.accumulate(box, points, ang, values=ang)
->>>>>>> 58f9e4a7
         npt.assert_allclose(ocf.RDF, correct, atol=absolute_tolerance)
         ocf.compute(box, points, ang)
         npt.assert_allclose(ocf.RDF, correct, atol=absolute_tolerance)
