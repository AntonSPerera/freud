
from freud.util._VectorMath cimport vec3
from freud.util._VectorMath cimport quat
<<<<<<< HEAD
cimport freud._trajectory as _trajectory
=======
from freud.util._Boost cimport shared_array
cimport freud._box as _box
>>>>>>> ce5b788c
cimport freud._pmft as pmft
from libc.string cimport memcpy
from cython.operator cimport dereference as deref
import numpy as np
cimport numpy as np
# DTYPE = np.float32
# ctypedef np.float32_t DTYPE_t

cdef class PMFTR12:
    """Computes the PMFT for a given set of points.

    A given set of reference points is given around which the PCF is computed and averaged in a sea of data points.
    Computing the PCF results in a pcf array listing the value of the PCF at each given :math:`r`, :math:`\\theta_1`,
    :math:`\\theta_2` listed in the r, t1, and t2 arrays.

    The values of r, t1, t2 to compute the pcf at are controlled by r_max and nbins_r, nbins_t1, nbins_t2 parameters
    to the constructor. rmax determines the minimum/maximum r (:math:`\\min \\left( \\theta_1 \\right) =
    \\min \\left( \\theta_2 \\right) = 0`, (:math:`\\max \\left( \\theta_1 \\right) = \\max \\left( \\theta_2 \\right) = 2\\pi`)
    at which to compute the pcf and nbins_r, nbins_t1, nbins_t2 is the number of bins in r, t1, t2.

    .. note:: 2D: This calculation is defined for 2D systems only. However particle positions are still required to be \
    (x, y, 0)

    :param r_max: maximum distance at which to compute the pmft
    :param n_r: number of bins in r
    :param n_t1: number of bins in t1
    :param n_t2: number of bins in t2
    :type r_max: float
    :type n_r: unsigned int
    :type n_t1: unsigned int
    :type n_t2: unsigned int

    """
    cdef pmft.PMFTR12 *thisptr

    def __cinit__(self, r_max, n_r, n_t1, n_t2):
        self.thisptr = new pmft.PMFTR12(r_max, n_r, n_t1, n_t2)

    def __dealloc__(self):
        del self.thisptr

    def getBox(self):
        """
        Get the box used in the calculation

        :return: Freud Box
        :rtype: :py:meth:`freud.box.Box()`
        """
        return BoxFromCPP(self.thisptr.getBox())

    def resetPCF(self):
        """
        Resets the values of the pcf histograms in memory
        """
        self.thisptr.resetPCF()

    def accumulate(self, box, ref_points, ref_orientations, points, orientations):
        """
        Calculates the positional correlation function and adds to the current histogram.

        :param box: simulation box
        :param ref_points: reference points to calculate the local density
        :param ref_orientations: angles of reference points to use in calculation
        :param points: points to calculate the local density
        :param orientations: angles of particles to use in calculation
        :type box: :py:meth:`freud.box.Box`
        :type ref_points: np.ndarray(shape=(N, 3), dtype=np.float32)
        :type ref_orientations: np.ndarray(shape=(N), dtype=np.float32)
        :type points: np.ndarray(shape=(N, 3), dtype=np.float32)
        :type orientations: np.ndarray(shape=(N), dtype=np.float32)
        """
        if (ref_points.dtype != np.float32) or (points.dtype != np.float32):
            raise ValueError("points must be a numpy float32 array")
        if (ref_orientations.dtype != np.float32) or (orientations.dtype != np.float32):
            raise ValueError("orientations must be a numpy float32 array")
        if len(ref_points.shape) != 2 or len(points.shape) != 2:
            raise ValueError("points must be a 2 dimensional array")
        if len(ref_orientations.shape) != 1 or len(orientations.shape) != 1:
            raise ValueError("orientations must be a 2 dimensional array")
        if ref_points.shape[1] != 3 or points.shape[1] != 3:
            raise ValueError("2nd dimension for points must have 3 values: x, y, z")
        cdef np.ndarray[float, ndim=2] l_ref_points = ref_points
        cdef np.ndarray[float, ndim=2] l_points = points
        cdef np.ndarray[float, ndim=1] l_ref_orientations = ref_orientations
        cdef np.ndarray[float, ndim=1] l_orientations = orientations
        cdef unsigned int nRef = <unsigned int> ref_points.shape[0]
        cdef unsigned int nP = <unsigned int> points.shape[0]
        cdef _box.Box l_box = _box.Box(box.getLx(), box.getLy(), box.getLz(), box.getTiltFactorXY(), box.getTiltFactorXZ(), box.getTiltFactorYZ(), box.is2D())
        with nogil:
            self.thisptr.accumulate(l_box,
                                    <vec3[float]*>l_ref_points.data,
                                    <float*>l_ref_orientations.data,
                                    nRef,
                                    <vec3[float]*>l_points.data,
                                    <float*>l_orientations.data,
                                    nP)

    def compute(self, box, ref_points, ref_orientations, points, orientations):
        """
        Calculates the positional correlation function for the given points. Will overwrite the current histogram.

        :param box: simulation box
        :param ref_points: reference points to calculate the local density
        :param ref_orientations: angles of reference points to use in calculation
        :param points: points to calculate the local density
        :param orientations: angles of particles to use in calculation
        :type box: :py:meth:`freud.box.Box`
        :type ref_points: np.ndarray(shape=(N, 3), dtype=np.float32)
        :type ref_orientations: np.ndarray(shape=(N), dtype=np.float32)
        :type points: np.ndarray(shape=(N, 3), dtype=np.float32)
        :type orientations: np.ndarray(shape=(N), dtype=np.float32)
        """
        self.thisptr.resetPCF()
        self.accumulate(box, ref_points, ref_orientations, points, orientations)

    def reducePCF(self):
        """
        Reduces the histogram in the values over N processors to a single histogram. This is called automatically by
        :py:meth:`freud.pmft.PMFTR12.getPCF()`.
        """
        self.thisptr.reducePCF()

    def getBinCounts(self):
        """
        Get the raw bin counts.

        :return: Bin Counts
        :rtype: np.ndarray(shape=(R, T1, T2), dtype=np.float32)
        """
        cdef unsigned int* bin_counts = self.thisptr.getBinCounts().get()
        cdef np.npy_intp nbins[3]
        nbins[0] = <np.npy_intp>self.thisptr.getNBinsR()
        nbins[1] = <np.npy_intp>self.thisptr.getNBinsT2()
        nbins[2] = <np.npy_intp>self.thisptr.getNBinsT1()
        cdef np.ndarray[np.uint32_t, ndim=3] result = np.PyArray_SimpleNewFromData(3, nbins, np.NPY_UINT32, <void*>bin_counts)
        return result

    def getPCF(self):
        """
        Get the positional correlation function.

        :return: PCF
        :rtype: np.ndarray(shape=(R, T1, T2), dtype=np.float32)
        """
        cdef float* pcf = self.thisptr.getPCF().get()
        cdef np.npy_intp nbins[3]
        nbins[0] = <np.npy_intp>self.thisptr.getNBinsR()
        nbins[1] = <np.npy_intp>self.thisptr.getNBinsT2()
        nbins[2] = <np.npy_intp>self.thisptr.getNBinsT1()
        cdef np.ndarray[np.float32_t, ndim=3] result = np.PyArray_SimpleNewFromData(3, nbins, np.NPY_FLOAT32, <void*>pcf)
        return result

    def getPMFT(self):
        """
        Get the Potential of Mean Force and Torque.

        :return: PMFT
        :rtype: np.ndarray(shape=(R, T1, T2), dtype=np.float32)
        """
        return -np.log(np.copy(self.getPCF()))

    def getR(self):
        """
        Get the array of r-values for the PCF histogram

        :return: bin centers of r-dimension of histogram
        :rtype: np.ndarray(shape=nr, dtype=np.float32)
        """
        cdef float* r = self.thisptr.getR().get()
        cdef np.npy_intp nbins[1]
        nbins[0] = <np.npy_intp>self.thisptr.getNBinsR()
        cdef np.ndarray[np.float32_t, ndim=1] result = np.PyArray_SimpleNewFromData(1, nbins, np.NPY_FLOAT32, <void*>r)
        return result

    def getT1(self):
        """
        Get the array of T1-values for the PCF histogram

        :return: bin centers of T1-dimension of histogram
        :rtype: np.ndarray(shape=nT1, dtype=np.float32)
        """
        cdef float* T1 = self.thisptr.getT1().get()
        cdef np.npy_intp nbins[1]
        nbins[0] = <np.npy_intp>self.thisptr.getNBinsT1()
        cdef np.ndarray[np.float32_t, ndim=1] result = np.PyArray_SimpleNewFromData(1, nbins, np.NPY_FLOAT32, <void*>T1)
        return result

    def getT2(self):
        """
        Get the array of T2-values for the PCF histogram

        :return: bin centers of T2-dimension of histogram
        :rtype: np.ndarray(shape=nT2, dtype=np.float32)
        """
        cdef float* T2 = self.thisptr.getT2().get()
        cdef np.npy_intp nbins[1]
        nbins[0] = <np.npy_intp>self.thisptr.getNBinsT2()
        cdef np.ndarray[np.float32_t, ndim=1] result = np.PyArray_SimpleNewFromData(1, nbins, np.NPY_FLOAT32, <void*>T2)
        return result

    def getNBinsR(self):
        """
        Get the number of bins in the r-dimension of histogram

        :return: nr
        :rtype: unsigned int
        """
        cdef unsigned int r = self.thisptr.getNBinsR()
        return r

    def getNBinsT1(self):
        """
        Get the number of bins in the T1-dimension of histogram

        :return: nT1
        :rtype: unsigned int
        """
        cdef unsigned int T1 = self.thisptr.getNBinsT1()
        return T1

    def getNBinsT2(self):
        """
        Get the number of bins in the T2-dimension of histogram

        :return: nT2
        :rtype: unsigned int
        """
        cdef unsigned int T2 = self.thisptr.getNBinsT2()
        return T2

    def getRCut(self):
        """
        Get the r_cut value used in the cell list

        :return: r_cut
        :rtype: float
        """
        cdef float r_cut = self.thisptr.getRCut()
        return r_cut

cdef class PMFTXYT:
    """Computes the PMFT for a given set of points.

    A given set of reference points is given around which the PCF is computed and averaged in a sea of data points.
    Computing the PCF results in a pcf array listing the value of the PCF at each given :math:`x`, :math:`y`,
    :math:`\\theta` listed in the x, y, and t arrays.

    The values of x, y, t to compute the pcf at are controlled by x_max, y_max and n_bins_x, n_bins_y, n_bins_t parameters
    to the constructor. x_max, y_max determine the minimum/maximum x, y values (:math:`\\min \\left( \\theta \\right) = 0`,
    (:math:`\\max \\left( \\theta \\right) = 2\\pi`) at which to compute the pcf and n_bins_x, n_bins_y, n_bins_t is the
    number of bins in x, y, t.

    .. note:: 2D: This calculation is defined for 2D systems only. However particle positions are still required to be \
    (x, y, 0)

    :param x_max: maximum x distance at which to compute the pmft
    :param y_max: maximum y distance at which to compute the pmft
    :param n_x: number of bins in x
    :param n_y: number of bins in y
    :param n_t: number of bins in t
    :type x_max: float
    :type y_max: float
    :type n_x: unsigned int
    :type n_y: unsigned int
    :type n_t: unsigned int

    """
    cdef pmft.PMFTXYT *thisptr

    def __cinit__(self, x_max, y_max, n_x, n_y, n_t):
        self.thisptr = new pmft.PMFTXYT(x_max, y_max, n_x, n_y, n_t)

    def __dealloc__(self):
        del self.thisptr

    def getBox(self):
        """
        Get the box used in the calculation

        :return: Freud Box
        :rtype: :py:meth:`freud.box.Box()`
        """
        return BoxFromCPP(self.thisptr.getBox())

    def resetPCF(self):
        """
        Resets the values of the pcf histograms in memory
        """
        self.thisptr.resetPCF()

    def accumulate(self, box, ref_points, ref_orientations, points, orientations):
        """
        Calculates the positional correlation function and adds to the current histogram.

        :param box: simulation box
        :param ref_points: reference points to calculate the local density
        :param ref_orientations: angles of reference points to use in calculation
        :param points: points to calculate the local density
        :param orientations: angles of particles to use in calculation
        :type box: :py:meth:`freud.box.Box`
        :type ref_points: np.ndarray(shape=(N, 3), dtype=np.float32)
        :type ref_orientations: np.ndarray(shape=(N), dtype=np.float32)
        :type points: np.ndarray(shape=(N, 3), dtype=np.float32)
        :type orientations: np.ndarray(shape=(N), dtype=np.float32)
        """
        if (ref_points.dtype != np.float32) or (points.dtype != np.float32):
            raise ValueError("points must be a numpy float32 array")
        if (ref_orientations.dtype != np.float32) or (orientations.dtype != np.float32):
            raise ValueError("orientations must be a numpy float32 array")
        if len(ref_points.shape) != 2 or len(points.shape) != 2:
            raise ValueError("points must be a 2 dimensional array")
        if len(ref_orientations.shape) != 1 or len(orientations.shape) != 1:
            raise ValueError("orientations must be a 2 dimensional array")
        if ref_points.shape[1] != 3 or points.shape[1] != 3:
            raise ValueError("2nd dimension for points must have 3 values: x, y, z")
        cdef np.ndarray[float, ndim=2] l_ref_points = ref_points
        cdef np.ndarray[float, ndim=2] l_points = points
        cdef np.ndarray[float, ndim=1] l_ref_orientations = ref_orientations
        cdef np.ndarray[float, ndim=1] l_orientations = orientations
        cdef unsigned int nRef = <unsigned int> ref_points.shape[0]
        cdef unsigned int nP = <unsigned int> points.shape[0]
        cdef _box.Box l_box = _box.Box(box.getLx(), box.getLy(), box.getLz(), box.getTiltFactorXY(), box.getTiltFactorXZ(), box.getTiltFactorYZ(), box.is2D())
        with nogil:
            self.thisptr.accumulate(l_box,
                                    <vec3[float]*>l_ref_points.data,
                                    <float*>l_ref_orientations.data,
                                    nRef,
                                    <vec3[float]*>l_points.data,
                                    <float*>l_orientations.data,
                                    nP)

    def compute(self, box, ref_points, ref_orientations, points, orientations):
        """
        Calculates the positional correlation function for the given points. Will overwrite the current histogram.

        :param box: simulation box
        :param ref_points: reference points to calculate the local density
        :param ref_orientations: angles of reference points to use in calculation
        :param points: points to calculate the local density
        :param orientations: angles of particles to use in calculation
        :type box: :py:meth:`freud.box.Box`
        :type ref_points: np.ndarray(shape=(N, 3), dtype=np.float32)
        :type ref_orientations: np.ndarray(shape=(N), dtype=np.float32)
        :type points: np.ndarray(shape=(N, 3), dtype=np.float32)
        :type orientations: np.ndarray(shape=(N), dtype=np.float32)
        """
        self.thisptr.resetPCF()
        self.accumulate(box, ref_points, ref_orientations, points, orientations)

    def reducePCF(self):
        """
        Reduces the histogram in the values over N processors to a single histogram. This is called automatically by
        :py:meth:`freud.pmft.PMFTXYT.getPCF()`.
        """
        self.thisptr.reducePCF()

    def getBinCounts(self):
        """
        Get the raw bin counts.

        :return: Bin Counts
        :rtype: np.ndarray(shape=(:math:`n_{\\theta}`, :math:`n_y`, :math:`n_x`), dtype=np.float32)
        """
        cdef unsigned int* bin_counts = self.thisptr.getBinCounts().get()
        cdef np.npy_intp nbins[3]
        nbins[0] = <np.npy_intp>self.thisptr.getNBinsT()
        nbins[1] = <np.npy_intp>self.thisptr.getNBinsY()
        nbins[2] = <np.npy_intp>self.thisptr.getNBinsX()
        cdef np.ndarray[np.uint32_t, ndim=3] result = np.PyArray_SimpleNewFromData(3, nbins, np.NPY_UINT32, <void*>bin_counts)
        return result

    def getPCF(self):
        """
        Get the positional correlation function.

        :return: PCF
        :rtype: np.ndarray(shape=(:math:`n_{\\theta}`, :math:`n_y`, :math:`n_x`), dtype=np.float32)
        """
        cdef float* pcf = self.thisptr.getPCF().get()
        cdef np.npy_intp nbins[3]
        nbins[0] = <np.npy_intp>self.thisptr.getNBinsT()
        nbins[1] = <np.npy_intp>self.thisptr.getNBinsY()
        nbins[2] = <np.npy_intp>self.thisptr.getNBinsX()
        cdef np.ndarray[np.float32_t, ndim=3] result = np.PyArray_SimpleNewFromData(3, nbins, np.NPY_FLOAT32, <void*>pcf)
        return result

    def getPMFT(self):
        """
        Get the Potential of Mean Force and Torque.

        :return: PMFT
        :rtype: np.ndarray(shape=(:math:`n_{\\theta}`, :math:`n_y`, :math:`n_x`), dtype=np.float32)
        """
        return -np.log(np.copy(self.getPCF()))

    def getX(self):
        """
        Get the array of x-values for the PCF histogram

        :return: bin centers of x-dimension of histogram
        :rtype: np.ndarray(shape=:math:`n_x`, dtype=np.float32)
        """
        cdef float* x = self.thisptr.getX().get()
        cdef np.npy_intp nbins[1]
        nbins[0] = <np.npy_intp>self.thisptr.getNBinsX()
        cdef np.ndarray[np.float32_t, ndim=1] result = np.PyArray_SimpleNewFromData(1, nbins, np.NPY_FLOAT32, <void*>x)
        return result

    def getY(self):
        """
        Get the array of y-values for the PCF histogram

        :return: bin centers of y-dimension of histogram
        :rtype: np.ndarray(shape=:math:`n_y`, dtype=np.float32)
        """
        cdef float* y = self.thisptr.getY().get()
        cdef np.npy_intp nbins[1]
        nbins[0] = <np.npy_intp>self.thisptr.getNBinsY()
        cdef np.ndarray[np.float32_t, ndim=1] result = np.PyArray_SimpleNewFromData(1, nbins, np.NPY_FLOAT32, <void*>y)
        return result

    def getT(self):
        """
        Get the array of t-values for the PCF histogram

        :return: bin centers of t-dimension of histogram
        :rtype: np.ndarray(shape=:math:`n_t`, dtype=np.float32)
        """
        cdef float* t = self.thisptr.getT().get()
        cdef np.npy_intp nbins[1]
        nbins[0] = <np.npy_intp>self.thisptr.getNBinsT()
        cdef np.ndarray[np.float32_t, ndim=1] result = np.PyArray_SimpleNewFromData(1, nbins, np.NPY_FLOAT32, <void*>t)
        return result

    def getNBinsX(self):
        """
        Get the number of bins in the x-dimension of histogram

        :return: :math:`n_x`
        :rtype: unsigned int
        """
        cdef unsigned int x = self.thisptr.getNBinsX()
        return x

    def getNBinsY(self):
        """
        Get the number of bins in the y-dimension of histogram

        :return: :math:`n_y`
        :rtype: unsigned int
        """
        cdef unsigned int y = self.thisptr.getNBinsY()
        return y

    def getNBinsT(self):
        """
        Get the number of bins in the t-dimension of histogram

        :return: :math:`n_{\\theta}`
        :rtype: unsigned int
        """
        cdef unsigned int t = self.thisptr.getNBinsT()
        return t

    def getRCut(self):
        """
        Get the r_cut value used in the cell list

        :return: r_cut
        :rtype: float
        """
        cdef float r_cut = self.thisptr.getRCut()
        return r_cut

cdef class PMFTXY2D:
    """
    Freud PMFTXY2D object. Wrapper for c++ pmft.PMFTXY2D()

    A given set of reference points is given around which the PCF is computed and averaged in a sea of data points.
    Computing the PCF results in a pcf array listing the value of the PCF at each given :math:`x`, :math:`y`
    listed in the x and y arrays.

    The values of x and y to compute the pcf at are controlled by x_max, y_max, n_x, and n_y parameters
    to the constructor. x_max and y_max determine the minimum/maximum distance at which to compute the pcf and
    n_x and n_y are the number of bins in x and y.

    .. note:: 2D: This calculation is defined for 2D systems only.

    :param x_max: maximum x distance at which to compute the pmft
    :param y_max: maximum y distance at which to compute the pmft
    :param n_x: number of bins in x
    :param n_y: number of bins in y
    :type x_max: float
    :type y_max: float
    :type n_x: unsigned int
    :type n_y: unsigned int
    """
    cdef pmft.PMFTXY2D *thisptr

    def __cinit__(self, x_max, y_max, n_x, n_y):
        self.thisptr = new pmft.PMFTXY2D(x_max, y_max, n_x, n_y)

    def __dealloc__(self):
        del self.thisptr

    def getBox(self):
        """
        Get the box used in the calculation

        :return: Freud Box
        :rtype: :py:meth:`freud.box.Box()`
        """
        return BoxFromCPP(self.thisptr.getBox())

    def resetPCF(self):
        """
        Resets the values of the pcf histograms in memory
        """
        self.thisptr.resetPCF()

    def accumulate(self, box, ref_points, ref_orientations, points, orientations):
        """
        Calculates the positional correlation function and adds to the current histogram.

        :param box: simulation box
        :param ref_points: reference points to calculate the local density
        :param ref_orientations: orientations of reference points to use in calculation
        :param points: points to calculate the local density
        :param orientations: orientations of particles to use in calculation
        :type box: :py:meth:`freud.box.Box`
        :type ref_points: np.ndarray(shape=(N, 3), dtype=np.float32)
        :type ref_orientations: np.ndarray(shape=(N), dtype=np.float32)
        :type points: np.ndarray(shape=(N, 3), dtype=np.float32)
        :type orientations: np.ndarray(shape=(N), dtype=np.float32)
        """
        if (ref_points.dtype != np.float32) or (points.dtype != np.float32):
            raise ValueError("points must be a numpy float32 array")
        if (ref_orientations.dtype != np.float32) or (orientations.dtype != np.float32):
            raise ValueError("orientations must be a numpy float32 array")
        if len(ref_points.shape) != 2 or len(points.shape) != 2:
            raise ValueError("points must be a 2 dimensional array")
        if len(ref_orientations.shape) != 1 or len(orientations.shape) != 1:
            raise ValueError("orientations must be a 1 dimensional array")
        if ref_points.shape[1] != 3 or points.shape[1] != 3:
            raise ValueError("2nd dimension for points must have 3 values: x, y, z")
        cdef np.ndarray[float, ndim=2] l_ref_points = ref_points
        cdef np.ndarray[float, ndim=2] l_points = points
        cdef np.ndarray[float, ndim=1] l_ref_orientations = ref_orientations
        cdef np.ndarray[float, ndim=1] l_orientations = orientations
        cdef unsigned int n_ref = <unsigned int> ref_points.shape[0]
        cdef unsigned int n_p = <unsigned int> points.shape[0]
        cdef _box.Box l_box = _box.Box(box.getLx(), box.getLy(), box.getLz(), box.getTiltFactorXY(), box.getTiltFactorXZ(), box.getTiltFactorYZ(), box.is2D())
        with nogil:
            self.thisptr.accumulate(l_box,
                                    <vec3[float]*>l_ref_points.data,
                                    <float*>l_ref_orientations.data,
                                    n_ref,
                                    <vec3[float]*>l_points.data,
                                    <float*>l_orientations.data,
                                    n_p)

    def compute(self, box, ref_points, ref_orientations, points, orientations):
        """
        Calculates the positional correlation function for the given points. Will overwrite the current histogram.

        :param box: simulation box
        :param ref_points: reference points to calculate the local density
        :param ref_orientations: orientations of reference points to use in calculation
        :param points: points to calculate the local density
        :param orientations: orientations of particles to use in calculation
        :type box: :py:meth:`freud.box.Box`
        :type ref_points: np.ndarray(shape=(N, 3), dtype=np.float32)
        :type ref_orientations: np.ndarray(shape=(N, 4), dtype=np.float32)
        :type points: np.ndarray(shape=(N, 3), dtype=np.float32)
        :type orientations: np.ndarray(shape=(N, 4), dtype=np.float32)
        """
        self.thisptr.resetPCF()
        self.accumulate(box, ref_points, ref_orientations, points, orientations)

    def reducePCF(self):
        """
        Reduces the histogram in the values over N processors to a single histogram. This is called automatically by
        :py:meth:`freud.pmft.PMFTXY2D.getPCF()`.
        """
        self.thisptr.reducePCF()

    def getPCF(self):
        """
        Get the positional correlation function.

        :return: PCF
        :rtype: np.ndarray(shape=(Ny, Nx), dtype=np.float32)
        """
        cdef float* pcf = self.thisptr.getPCF().get()
        cdef np.npy_intp nbins[2]
        nbins[0] = <np.npy_intp>self.thisptr.getNBinsY()
        nbins[1] = <np.npy_intp>self.thisptr.getNBinsX()
        cdef np.ndarray[np.float32_t, ndim=2] result = np.PyArray_SimpleNewFromData(2, nbins, np.NPY_FLOAT32, <void*>pcf)
        return result

    def getPMFT(self):
        """
        Get the Potential of Mean Force and Torque.

        :return: PMFT
        :rtype: np.ndarray(shape=(Ny, Nx), dtype=np.float32)
        """
        return -np.log(np.copy(self.getPCF()))

    def getBinCounts(self):
        """
        Get the raw bin counts (non-normalized).

        :return: Bin Counts
        :rtype: np.ndarray(shape=(Ny, Nx), dtype=np.uint32)
        """
        cdef unsigned int* bin_counts = self.thisptr.getBinCounts().get()
        cdef np.npy_intp nbins[2]
        nbins[0] = <np.npy_intp>self.thisptr.getNBinsY()
        nbins[1] = <np.npy_intp>self.thisptr.getNBinsX()
        cdef np.ndarray[np.uint32_t, ndim=2] result = np.PyArray_SimpleNewFromData(2, nbins, np.NPY_UINT32, <void*>bin_counts)
        return result

    def getX(self):
        """
        Get the array of x-values for the PCF histogram

        :return: bin centers of x-dimension of histogram
        :rtype: np.ndarray(shape=nx, dtype=np.float32)
        """
        cdef float* x = self.thisptr.getX().get()
        cdef np.npy_intp nbins[1]
        nbins[0] = <np.npy_intp>self.thisptr.getNBinsX()
        cdef np.ndarray[np.float32_t, ndim=1] result = np.PyArray_SimpleNewFromData(1, nbins, np.NPY_FLOAT32, <void*>x)
        return result

    def getY(self):
        """
        Get the array of y-values for the PCF histogram


        :return: bin centers of y-dimension of histogram
        :rtype: np.ndarray(shape=ny, dtype=np.float32)
        """
        cdef float* y = self.thisptr.getY().get()
        cdef np.npy_intp nbins[1]
        nbins[0] = <np.npy_intp>self.thisptr.getNBinsY()
        cdef np.ndarray[np.float32_t, ndim=1] result = np.PyArray_SimpleNewFromData(1, nbins, np.NPY_FLOAT32, <void*>y)
        return result

    def getNBinsX(self):
        """
        Get the number of bins in the x-dimension of histogram

        :return: nx
        :rtype: unsigned int
        """
        cdef unsigned int x = self.thisptr.getNBinsX()
        return x

    def getNBinsY(self):
        """
        Get the number of bins in the y-dimension of histogram

        :return: ny
        :rtype: unsigned int
        """
        cdef unsigned int y = self.thisptr.getNBinsY()
        return y

    def getRCut(self):
        """
        Get the r_cut value used in the cell list

        :return: r_cut
        :rtype: float
        """
        cdef float r_cut = self.thisptr.getRCut()
        return r_cut

cdef class PMFTXYZ:
    """
    Freud PMFTXYZ object. Wrapper for c++ pmft.PMFTXYZ()

    A given set of reference points is given around which the PCF is computed and averaged in a sea of data points.
    Computing the PCF results in a pcf array listing the value of the PCF at each given :math:`x`, :math:`y`, :math:`z`,
    listed in the x, y, and z arrays.

    The values of x, y, z to compute the pcf at are controlled by x_max, y_max, z_max, n_x, n_y, and n_z parameters
    to the constructor. x_max, y_max, and z_max determine the minimum/maximum distance at which to compute the pcf and
    n_x, n_y, n_z is the number of bins in x, y, z.

    .. note:: 3D: This calculation is defined for 3D systems only.

    :param x_max: maximum x distance at which to compute the pmft
    :param y_max: maximum y distance at which to compute the pmft
    :param z_max: maximum z distance at which to compute the pmft
    :param n_x: number of bins in x
    :param n_y: number of bins in y
    :param n_z: number of bins in z
    :type x_max: float
    :type y_max: float
    :type z_max: float
    :type n_x: unsigned int
    :type n_y: unsigned int
    :type n_z: unsigned int
    """
    cdef pmft.PMFTXYZ *thisptr

    def __cinit__(self, x_max, y_max, z_max, n_x, n_y, n_z):
        self.thisptr = new pmft.PMFTXYZ(x_max, y_max, z_max, n_x, n_y, n_z)

    def __dealloc__(self):
        del self.thisptr

    def getBox(self):
        """
        Get the box used in the calculation

        :return: Freud Box
        :rtype: :py:meth:`freud.box.Box()`
        """
        return BoxFromCPP(self.thisptr.getBox())

    def resetPCF(self):
        """
        Resets the values of the pcf histograms in memory
        """
        self.thisptr.resetPCF()

    def accumulate(self, box, ref_points, ref_orientations, points, orientations, face_orientations):
        """
        Calculates the positional correlation function and adds to the current histogram.

        :param box: simulation box
        :param ref_points: reference points to calculate the local density
        :param ref_orientations: orientations of reference points to use in calculation
        :param points: points to calculate the local density
        :param orientations: orientations of particles to use in calculation
        :param face_orientations: orientations of particle faces to account for particle symmetry
        :type box: :py:meth:`freud.box.Box`
        :type ref_points: np.ndarray(shape=(N, 3), dtype=np.float32)
        :type ref_orientations: np.ndarray(shape=(N, 4), dtype=np.float32)
        :type points: np.ndarray(shape=(N, 3), dtype=np.float32)
        :type orientations: np.ndarray(shape=(N, 4), dtype=np.float32)
        :type face_orientations: np.ndarray(shape=((N), Nf, 4), dtype=np.float32)
        """
        if (ref_points.dtype != np.float32) or (points.dtype != np.float32):
            raise ValueError("points must be a numpy float32 array")
        if (ref_orientations.dtype != np.float32) or (orientations.dtype != np.float32):
            raise ValueError("orientations must be a numpy float32 array")
        if (face_orientations.dtype != np.float32):
            raise ValueError("face_orientations must be a numpy float32 array")
        if len(ref_points.shape) != 2 or len(points.shape) != 2:
            raise ValueError("points must be a 2 dimensional array")
        if len(ref_orientations.shape) != 2 or len(orientations.shape) != 2:
            raise ValueError("orientations must be a 2 dimensional array")
        # handle multiple ways to input
        if (len(face_orientations.shape) < 2) or (len(face_orientations.shape) > 3):
            raise ValueError("points must be a 2 or 3 dimensional array")
        if ref_points.shape[1] != 3 or points.shape[1] != 3:
            raise ValueError("2nd dimension for points must have 3 values: x, y, z")
        if ref_orientations.shape[1] != 4 or orientations.shape[1] != 4:
            raise ValueError("2nd dimension for orientations must have 4 values: s, x, y, z")
        if len(face_orientations) == 2:
            if face_orientations.shape[1] != 4:
                raise ValueError("2nd dimension for orientations must have 4 values: s, x, y, z")
            # need to broadcast into new array
            tmp_face_orientations = np.zeros(shape=(ref_points.shape[0], face_orientations.shape[0], face_orientations.shape[1]), dtype=np.float32)
            tmp_face_orientations[:] = face_orientations
            face_orientations = tmp_face_orientations
        elif face_orientations.shape[2] == 3:
            raise ValueError("2nd dimension for orientations must have 4 values: s, x, y, z")
        cdef np.ndarray[float, ndim=2] l_ref_points = ref_points
        cdef np.ndarray[float, ndim=2] l_points = points
        cdef np.ndarray[float, ndim=2] l_ref_orientations = ref_orientations
        cdef np.ndarray[float, ndim=2] l_orientations = orientations
        cdef np.ndarray[float, ndim=3] l_face_orientations = face_orientations
        cdef unsigned int nRef = <unsigned int> ref_points.shape[0]
        cdef unsigned int nP = <unsigned int> points.shape[0]
        cdef unsigned int nFaces = <unsigned int> face_orientations.shape[1]
        cdef _box.Box l_box = _box.Box(box.getLx(), box.getLy(), box.getLz(), box.getTiltFactorXY(), box.getTiltFactorXZ(), box.getTiltFactorYZ(), box.is2D())
        with nogil:
            self.thisptr.accumulate(l_box,
                                    <vec3[float]*>l_ref_points.data,
                                    <quat[float]*>l_ref_orientations.data,
                                    nRef,
                                    <vec3[float]*>l_points.data,
                                    <quat[float]*>l_orientations.data,
                                    nP,
                                    <quat[float]*>l_face_orientations.data,
                                    nFaces)

    def compute(self, box, ref_points, ref_orientations, points, orientations, face_orientations):
        """
        Calculates the positional correlation function for the given points. Will overwrite the current histogram.

        :param box: simulation box
        :param ref_points: reference points to calculate the local density
        :param ref_orientations: orientations of reference points to use in calculation
        :param points: points to calculate the local density
        :param orientations: orientations of particles to use in calculation
        :param face_orientations: orientations of particle faces to account for particle symmetry
        :type box: :py:meth:`freud.box.Box`
        :type ref_points: np.ndarray(shape=(N, 3), dtype=np.float32)
        :type ref_orientations: np.ndarray(shape=(N, 4), dtype=np.float32)
        :type points: np.ndarray(shape=(N, 3), dtype=np.float32)
        :type orientations: np.ndarray(shape=(N, 4), dtype=np.float32)
        :type face_orientations: np.ndarray(shape=(N, Nf, 4), dtype=np.float32)
        """
        self.thisptr.resetPCF()
        self.accumulate(box, ref_points, ref_orientations, points, orientations, face_orientations)

    def reducePCF(self):
        """
        Reduces the histogram in the values over N processors to a single histogram. This is called automatically by
        :py:meth:`freud.pmft.PMFTXYZ.getPCF()`.
        """
        self.thisptr.reducePCF()

    def getBinCounts(self):
        """
        Get the raw bin counts.

        :return: Bin Counts
        :rtype: np.ndarray(shape=(Nz, Ny, Nx), dtype=np.float32)
        """
        cdef unsigned int* bin_counts = self.thisptr.getBinCounts().get()
        cdef np.npy_intp nbins[3]
        nbins[0] = <np.npy_intp>self.thisptr.getNBinsZ()
        nbins[1] = <np.npy_intp>self.thisptr.getNBinsY()
        nbins[2] = <np.npy_intp>self.thisptr.getNBinsX()
        cdef np.ndarray[np.uint32_t, ndim=3] result = np.PyArray_SimpleNewFromData(3, nbins, np.NPY_UINT32, <void*>bin_counts)
        return result

    def getPCF(self):
        """
        Get the positional correlation function.

        :return: PCF
        :rtype: np.ndarray(shape=(Nz, Ny, Nx), dtype=np.float32)
        """
        cdef float* pcf = self.thisptr.getPCF().get()
        cdef np.npy_intp nbins[3]
        nbins[0] = <np.npy_intp>self.thisptr.getNBinsZ()
        nbins[1] = <np.npy_intp>self.thisptr.getNBinsY()
        nbins[2] = <np.npy_intp>self.thisptr.getNBinsX()
        cdef np.ndarray[np.uint32_t, ndim=3] result = np.PyArray_SimpleNewFromData(3, nbins, np.NPY_FLOAT32, <void*>pcf)
        return result

    def getPMFT(self):
        """
        Get the Potential of Mean Force and Torque.

        :return: PMFT
        :rtype: np.ndarray(shape=(Nz, Ny, Nx), dtype=np.float32)
        """
        return -np.log(np.copy(self.getPCF()))

    def getX(self):
        """
        Get the array of x-values for the PCF histogram

        :return: bin centers of x-dimension of histogram
        :rtype: np.ndarray(shape=nx, dtype=np.float32)
        """
        cdef float* x = self.thisptr.getX().get()
        cdef np.npy_intp nbins[1]
        nbins[0] = <np.npy_intp>self.thisptr.getNBinsX()
        cdef np.ndarray[np.float32_t, ndim=1] result = np.PyArray_SimpleNewFromData(1, nbins, np.NPY_FLOAT32, <void*>x)
        return result

    def getY(self):
        """
        Get the array of y-values for the PCF histogram

        :return: bin centers of y-dimension of histogram
        :rtype: np.ndarray(shape=ny, dtype=np.float32)
        """
        cdef float* y = self.thisptr.getY().get()
        cdef np.npy_intp nbins[1]
        nbins[0] = <np.npy_intp>self.thisptr.getNBinsY()
        cdef np.ndarray[np.float32_t, ndim=1] result = np.PyArray_SimpleNewFromData(1, nbins, np.NPY_FLOAT32, <void*>y)
        return result

    def getZ(self):
        """
        Get the array of z-values for the PCF histogram

        :return: bin centers of z-dimension of histogram
        :rtype: np.ndarray(shape=nz, dtype=np.float32)
        """
        cdef float* z = self.thisptr.getZ().get()
        cdef np.npy_intp nbins[1]
        nbins[0] = <np.npy_intp>self.thisptr.getNBinsZ()
        cdef np.ndarray[np.float32_t, ndim=1] result = np.PyArray_SimpleNewFromData(1, nbins, np.NPY_FLOAT32, <void*>z)
        return result

    def getNBinsX(self):
        """
        Get the number of bins in the x-dimension of histogram

        :return: nx
        :rtype: unsigned int
        """
        cdef unsigned int x = self.thisptr.getNBinsX()
        return x

    def getNBinsY(self):
        """
        Get the number of bins in the y-dimension of histogram

        :return: ny
        :rtype: unsigned int
        """
        cdef unsigned int y = self.thisptr.getNBinsY()
        return y

    def getNBinsZ(self):
        """
        Get the number of bins in the z-dimension of histogram

        :return: nz
        :rtype: unsigned int
        """
        cdef unsigned int z = self.thisptr.getNBinsZ()
        return z<|MERGE_RESOLUTION|>--- conflicted
+++ resolved
@@ -1,12 +1,7 @@
 
 from freud.util._VectorMath cimport vec3
 from freud.util._VectorMath cimport quat
-<<<<<<< HEAD
-cimport freud._trajectory as _trajectory
-=======
-from freud.util._Boost cimport shared_array
 cimport freud._box as _box
->>>>>>> ce5b788c
 cimport freud._pmft as pmft
 from libc.string cimport memcpy
 from cython.operator cimport dereference as deref
@@ -287,7 +282,7 @@
         Get the box used in the calculation
 
         :return: Freud Box
-        :rtype: :py:meth:`freud.box.Box()`
+        :rtype: :py:meth:`freud.trajectory.Box()`
         """
         return BoxFromCPP(self.thisptr.getBox())
 
