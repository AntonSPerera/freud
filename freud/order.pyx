# Copyright (c) 2010-2019 The Regents of the University of Michigan
# This file is from the freud project, released under the BSD 3-Clause License.

R"""
The :class:`freud.order` module contains functions which compute order
parameters for the whole system or individual particles. Order parameters take
bond order data and interpret it in some way to quantify the degree of order in
a system using a scalar value. This is often done through computing spherical
harmonics of the bond order diagram, which are the spherical analogue of
Fourier Transforms.
"""

import freud.common
import warnings
import numpy as np
import time
import freud.locality
import logging

from freud.common cimport Compute
from freud.util cimport vec3, quat
from cython.operator cimport dereference

cimport freud._order
cimport freud.locality
cimport freud.box

cimport numpy as np

logger = logging.getLogger(__name__)

# numpy must be initialized. When using numpy from C or Cython you must
# _always_ do that, or you will have segfaults
np.import_array()

cdef class CubaticOrderParameter(Compute):
    R"""Compute the cubatic order parameter [HajiAkbari2015]_ for a system of
    particles using simulated annealing instead of Newton-Raphson root finding.

    .. moduleauthor:: Eric Harper <harperic@umich.edu>

    Args:
        t_initial (float):
            Starting temperature.
        t_final (float):
            Final temperature.
        scale (float):
            Scaling factor to reduce temperature.
        n_replicates (unsigned int, optional):
            Number of replicate simulated annealing runs.
            (Default value = :code:`1`).
        seed (unsigned int, optional):
            Random seed to use in calculations. If :code:`None`, system time is used.
            (Default value = :code:`None`).

    Attributes:
        t_initial (float):
            The value of the initial temperature.
        t_final (float):
            The value of the final temperature.
        scale (float):
            The scale
        cubatic_order_parameter (float):
            The cubatic order parameter.
        orientation (:math:`\left(4 \right)` :class:`numpy.ndarray`):
            The quaternion of global orientation.
        particle_order_parameter (:class:`numpy.ndarray`):
             Cubatic order parameter.
        particle_tensor (:math:`\left(N_{particles}, 3, 3, 3, 3 \right)` :class:`numpy.ndarray`):
            Rank 5 tensor corresponding to each individual particle
            orientation.
        global_tensor (:math:`\left(3, 3, 3, 3 \right)` :class:`numpy.ndarray`):
            Rank 4 tensor corresponding to global orientation.
        cubatic_tensor (:math:`\left(3, 3, 3, 3 \right)` :class:`numpy.ndarray`):
            Rank 4 cubatic tensor.
        gen_r4_tensor (:math:`\left(3, 3, 3, 3 \right)` :class:`numpy.ndarray`):
            Rank 4 tensor corresponding to each individual particle
            orientation.
    """  # noqa: E501
    cdef freud._order.CubaticOrderParameter * thisptr
    cdef n_replicates
    cdef seed

    def __cinit__(self, t_initial, t_final, scale, n_replicates=1, seed=None):
        # run checks
        if (t_final >= t_initial):
            raise ValueError("t_final must be less than t_initial")
        if (scale >= 1.0):
            raise ValueError("scale must be less than 1")
        if seed is None:
            seed = int(time.time())
        elif not isinstance(seed, int):
            try:
                seed = int(seed)
            except (OverflowError, TypeError, ValueError):
                logger.warning("The supplied seed could not be used. "
                               "Using current time as seed.")
                seed = int(time.time())

        # for c++ code
        # create generalized rank four tensor, pass into c++
        cdef const float[:, ::1] kd = np.eye(3, dtype=np.float32)
        cdef np.ndarray[float, ndim=4] dijkl = np.einsum(
            "ij,kl->ijkl", kd, kd, dtype=np.float32)
        cdef np.ndarray[float, ndim=4] dikjl = np.einsum(
            "ik,jl->ijkl", kd, kd, dtype=np.float32)
        cdef np.ndarray[float, ndim=4] diljk = np.einsum(
            "il,jk->ijkl", kd, kd, dtype=np.float32)
        cdef const float[:, :, :, ::1] r4 = (dijkl + dikjl + diljk) * (2.0/5.0)
        self.thisptr = new freud._order.CubaticOrderParameter(
            t_initial, t_final, scale, <float*> &r4[0, 0, 0, 0], n_replicates,
            seed)
        self.n_replicates = n_replicates
        self.seed = seed

    def __dealloc__(self):
        del self.thisptr

    @Compute._compute()
    def compute(self, orientations):
        R"""Calculates the per-particle and global order parameter.

        Args:
            orientations ((:math:`N_{particles}`, 4) :class:`numpy.ndarray`):
                Orientations as angles to use in computation.
        """
        orientations = freud.common.convert_array(
            orientations, shape=(None, 4))

        cdef const float[:, ::1] l_orientations = orientations
        cdef unsigned int num_particles = l_orientations.shape[0]

        with nogil:
            self.thisptr.compute(
                <quat[float]*> &l_orientations[0, 0], num_particles)
        return self

    @property
    def t_initial(self):
        return self.thisptr.getTInitial()

    @property
    def t_final(self):
        return self.thisptr.getTFinal()

    @property
    def scale(self):
        return self.thisptr.getScale()

    @Compute._computed_property()
    def cubatic_order_parameter(self):
        return self.thisptr.getCubaticOrderParameter()

    @Compute._computed_property()
    def orientation(self):
        cdef quat[float] q = self.thisptr.getCubaticOrientation()
        return np.asarray([q.s, q.v.x, q.v.y, q.v.z], dtype=np.float32)

    @Compute._computed_property()
    def particle_order_parameter(self):
        cdef unsigned int n_particles = self.thisptr.getNumParticles()
        cdef const float[::1] particle_order_parameter = \
            <float[:n_particles]> \
            self.thisptr.getParticleCubaticOrderParameter().get()
        return np.asarray(particle_order_parameter)

    @Compute._computed_property()
    def particle_tensor(self):
        cdef unsigned int n_particles = self.thisptr.getNumParticles()
        cdef const float[:, :, :, :, ::1] particle_tensor = \
            <float[:n_particles, :3, :3, :3, :3]> \
            self.thisptr.getParticleTensor().get()
        return np.asarray(particle_tensor)

    @Compute._computed_property()
    def global_tensor(self):
        cdef const float[:, :, :, ::1] global_tensor = \
            <float[:3, :3, :3, :3]> \
            self.thisptr.getGlobalTensor().get()
        return np.asarray(global_tensor)

    @Compute._computed_property()
    def cubatic_tensor(self):
        cdef const float[:, :, :, ::1] cubatic_tensor = \
            <float[:3, :3, :3, :3]> \
            self.thisptr.getCubaticTensor().get()
        return np.asarray(cubatic_tensor)

    @Compute._computed_property()
    def gen_r4_tensor(self):
        cdef const float[:, :, :, ::1] gen_r4_tensor = \
            <float[:3, :3, :3, :3]> \
            self.thisptr.getGenR4Tensor().get()
        return np.asarray(gen_r4_tensor)

    def __repr__(self):
        return ("freud.order.{cls}(t_initial={t_initial}, t_final={t_final}, "
                "scale={scale}, n_replicates={n_replicates}, "
                "seed={seed})").format(cls=type(self).__name__,
                                       t_initial=self.t_initial,
                                       t_final=self.t_final,
                                       scale=self.scale,
                                       n_replicates=self.n_replicates,
                                       seed=self.seed)

    def __str__(self):
        return repr(self)

cdef class NematicOrderParameter(Compute):
    R"""Compute the nematic order parameter for a system of particles.

    .. moduleauthor:: Jens Glaser <jsglaser@umich.edu>

    Args:
        u (:math:`\left(3 \right)` :class:`numpy.ndarray`):
            The nematic director of a single particle in the reference state
            (without any rotation applied).

    Attributes:
        nematic_order_parameter (float):
            Nematic order parameter.
        director (:math:`\left(3 \right)` :class:`numpy.ndarray`):
            The average nematic director.
        particle_tensor (:math:`\left(N_{particles}, 3, 3 \right)` :class:`numpy.ndarray`):
            One 3x3 matrix per-particle corresponding to each individual
            particle orientation.
        nematic_tensor (:math:`\left(3, 3 \right)` :class:`numpy.ndarray`):
            3x3 matrix corresponding to the average particle orientation.
    """  # noqa: E501
    cdef freud._order.NematicOrderParameter *thisptr
    cdef u

    def __cinit__(self, u):
        # run checks
        if len(u) != 3:
            raise ValueError('u needs to be a three-dimensional vector')

        cdef vec3[float] l_u = vec3[float](u[0], u[1], u[2])
        self.thisptr = new freud._order.NematicOrderParameter(l_u)
        self.u = freud.common.convert_array(u, shape=(3, ))

    def __dealloc__(self):
        del self.thisptr

    @Compute._compute()
    def compute(self, orientations):
        R"""Calculates the per-particle and global order parameter.

        Args:
            orientations (:math:`\left(N_{particles}, 4 \right)` :class:`numpy.ndarray`):
                Orientations to calculate the order parameter.
        """  # noqa: E501
        orientations = freud.common.convert_array(
            orientations, shape=(None, 4))

        cdef const float[:, ::1] l_orientations = orientations
        cdef unsigned int num_particles = l_orientations.shape[0]

        with nogil:
            self.thisptr.compute(<quat[float]*> &l_orientations[0, 0],
                                 num_particles)

    @Compute._computed_property()
    def nematic_order_parameter(self):
        return self.thisptr.getNematicOrderParameter()

    @Compute._computed_property()
    def director(self):
        cdef vec3[float] n = self.thisptr.getNematicDirector()
        return np.asarray([n.x, n.y, n.z], dtype=np.float32)

    @Compute._computed_property()
    def particle_tensor(self):
        cdef unsigned int n_particles = self.thisptr.getNumParticles()
        cdef const float[:, :, ::1] particle_tensor = \
            <float[:n_particles, :3, :3]> \
            self.thisptr.getParticleTensor().get()
        return np.asarray(particle_tensor)

    @Compute._computed_property()
    def nematic_tensor(self):
        cdef const float[:, ::1] nematic_tensor = \
            <float[:3, :3]> self.thisptr.getNematicTensor().get()
        return np.asarray(nematic_tensor)

    def __repr__(self):
        return "freud.order.{cls}(u={u})".format(cls=type(self).__name__,
                                                 u=self.u.tolist())

    def __str__(self):
        return repr(self)


cdef class HexOrderParameter(Compute):
    R"""Calculates the :math:`k`-atic order parameter for each particle in the
    system.

    The :math:`k`-atic order parameter for a particle :math:`i` and its
    :math:`n` neighbors :math:`j` is given by:

    :math:`\psi_k \left( i \right) = \frac{1}{n}
    \sum_j^n e^{k i \phi_{ij}}`

    The parameter :math:`k` governs the symmetry of the order parameter while
    the parameter :math:`n` governs the number of neighbors of particle
    :math:`i` to average over. :math:`\phi_{ij}` is the angle between the
    vector :math:`r_{ij}` and :math:`\left( 1,0 \right)`.

    .. note::
        **2D:** :class:`freud.order.HexOrderParameter` properly handles 2D
        boxes. The points must be passed in as :code:`[x, y, 0]`. Failing to
        set z=0 will lead to undefined behavior.

    .. moduleauthor:: Eric Harper <harperic@umich.edu>

    Args:
        r_max (float):
            +/- r distance to search for neighbors.
        k (unsigned int, optional):
            Symmetry of order parameter. (Default value = :code:`6`).
        num_neighbors (unsigned int, optional):
            Number of neighbors. Uses :code:`k` if not provided or :code:`0`.
            (Default value = :code:`0`).

    Attributes:
        psi (:math:`\left(N_{particles} \right)` :class:`numpy.ndarray`):
            Order parameter.
        box (:class:`freud.box.Box`):
            Box used in the calculation.
        num_particles (unsigned int):
            Number of particles.
        K (unsigned int):
            Symmetry of the order parameter.
    """  # noqa: E501
    cdef freud._order.HexOrderParameter * thisptr
    cdef int num_neigh
    cdef float r_max

    def __cinit__(self, r_max, k=int(6), num_neighbors=int(0)):
        self.thisptr = new freud._order.HexOrderParameter(k)
        self.r_max = r_max
        self.num_neigh = (num_neighbors if num_neighbors else int(k))

    def __dealloc__(self):
        del self.thisptr

    @Compute._compute()
    def compute(self, box, points, nlist=None):
        R"""Calculates the correlation function and adds to the current
        histogram.

        Args:
            box (:class:`freud.box.Box`):
                Simulation box.
            points ((:math:`N_{particles}`, 3) :class:`numpy.ndarray`):
                Points to calculate the order parameter.
            nlist (:class:`freud.locality.NeighborList`, optional):
                Neighborlist to use to find bonds.
                (Default value = :code:`None`).
        """
        cdef freud.box.Box b = freud.common.convert_box(box)

        nq_nlist = freud.locality.make_nq_nlist(b, points, nlist)
        cdef freud.locality.NeighborQuery nq = nq_nlist[0]
        cdef freud.locality.NlistptrWrapper nlistptr = nq_nlist[1]

        cdef freud.locality._QueryArgs def_qargs = freud.locality._QueryArgs(
            mode="nearest", nn=self.num_neigh, r_max=self.r_max,
            exclude_ii=True)

        with nogil:
            self.thisptr.compute(nlistptr.get_ptr(),
                                 nq.get_ptr(), dereference(def_qargs.thisptr))
        return self

    @Compute._computed_property()
    def psi(self):
        cdef unsigned int n_particles = self.thisptr.getNP()
        cdef np.complex64_t[::1] psi = \
            <np.complex64_t[:n_particles]> self.thisptr.getOrder().get()
        return np.asarray(psi, dtype=np.complex64)

    @Compute._computed_property()
    def box(self):
        return freud.box.BoxFromCPP(<freud._box.Box> self.thisptr.getBox())

    @Compute._computed_property()
    def num_particles(self):
        cdef unsigned int np = self.thisptr.getNP()
        return np

    @property
    def K(self):
        cdef unsigned int k = self.thisptr.getK()
        return k

    def __repr__(self):
        return "freud.order.{cls}(r_max={r}, k={k}, num_neighbors={n})".format(
            cls=type(self).__name__, r=self.r_max, k=self.K,
            n=self.num_neigh)

    def __str__(self):
        return repr(self)


cdef class TransOrderParameter(Compute):
    R"""Compute the translational order parameter for each particle.

    .. moduleauthor:: Wenbo Shen <shenwb@umich.edu>

    Args:
        r_max (float):
            +/- r distance to search for neighbors.
        k (float, optional):
            Symmetry of order parameter. (Default value = :code:`6.0`).
        num_neighbors (unsigned int, optional):
            Number of neighbors. Uses :code:`k` if not provided or :code:`0`.
            (Default value = :code:`0`).

    Attributes:
        d_r (:math:`\left(N_{particles}\right)` :class:`numpy.ndarray`):
            Reference to the last computed translational order array.
        box (:class:`freud.box.Box`):
            Box used in the calculation.
        num_particles (unsigned int):
            Number of particles.
        K (float):
            Normalization value (d_r is divided by K).
    """  # noqa: E501
    cdef freud._order.TransOrderParameter * thisptr
    cdef num_neigh
    cdef r_max

    def __cinit__(self, r_max, k=6.0, num_neighbors=0):
        self.thisptr = new freud._order.TransOrderParameter(k)
        self.r_max = r_max
        self.num_neigh = (num_neighbors if num_neighbors else int(k))

    def __dealloc__(self):
        del self.thisptr

    @Compute._compute()
    def compute(self, box, points, nlist=None):
        R"""Calculates the local descriptors.

        Args:
            box (:class:`freud.box.Box`):
                Simulation box.
            points ((:math:`N_{particles}`, 3) :class:`numpy.ndarray`):
                Points to calculate the order parameter.
            nlist (:class:`freud.locality.NeighborList`, optional):
                Neighborlist to use to find bonds.
                (Default value = :code:`None`).
        """
        cdef freud.box.Box b = freud.common.convert_box(box)

        nq_nlist = freud.locality.make_nq_nlist(b, points, nlist)
        cdef freud.locality.NeighborQuery nq = nq_nlist[0]
        cdef freud.locality.NlistptrWrapper nlistptr = nq_nlist[1]

        cdef freud.locality._QueryArgs def_qargs = freud.locality._QueryArgs(
            mode="nearest", nn=self.num_neigh, r_max=self.r_max,
            exclude_ii=True)

        with nogil:
            self.thisptr.compute(nlistptr.get_ptr(),
                                 nq.get_ptr(), dereference(def_qargs.thisptr))
        return self

    @Compute._computed_property()
    def d_r(self):
        cdef unsigned int n_particles = self.thisptr.getNP()
        cdef np.complex64_t[::1] d_r = \
            <np.complex64_t[:n_particles]> self.thisptr.getOrder().get()
        return np.asarray(d_r, dtype=np.complex64)

    @Compute._computed_property()
    def box(self):
        return freud.box.BoxFromCPP(<freud._box.Box> self.thisptr.getBox())

    @Compute._computed_property()
    def num_particles(self):
        cdef unsigned int np = self.thisptr.getNP()
        return np

    @property
    def K(self):
        cdef float k = self.thisptr.getK()
        return k

    def __repr__(self):
        return "freud.order.{cls}(r_max={r}, k={k}, num_neighbors={n})".format(
            cls=type(self).__name__, r=self.r_max, k=self.K,
            n=self.num_neigh)

    def __str__(self):
        return repr(self)


cdef class Steinhardt(Compute):
    R"""Compute the local Steinhardt [Steinhardt1983]_rotationally invariant
    :math:`Q_l` :math:`W_l` order parameter for a set of points.

    Implements the local rotationally invariant :math:`Q_l` or :math:`W_l` order
    parameter described by Steinhardt. For a particle i, we calculate the
    average order parameter by summing the spherical harmonics between particle
    :math:`i` and its neighbors :math:`j` in a local region:
    :math:`\overline{Q}_{lm}(i) = \frac{1}{N_b} \displaystyle\sum_{j=1}^{N_b}
    Y_{lm}(\theta(\vec{r}_{ij}), \phi(\vec{r}_{ij}))`. The particles included in
    the sum are determined by the r_max argument to the constructor.

    For :math:`Q_l`, this is then combined in a rotationally invariant fashion to
    remove local orientational order as follows:
    :math:`Q_l(i)=\sqrt{\frac{4\pi}{2l+1} \displaystyle\sum_{m=-l}^{l}
    |\overline{Q}_{lm}|^2 }`.

    For :math:`W_l`, it is then defined as a weighted average over the
    :math:`\overline{Q}_{lm}(i)` values using Wigner 3j symbols
    (Clebsch-Gordan coefficients). The resulting combination is rotationally
    (i.e. frame) invariant.

    The average argument in the constructor provides access to a variant
    of this parameter that performs a average over the first and second shell
    combined [Lechner2008]_. To compute this parameter, we perform a second
    averaging over the first neighbor shell of the particle to implicitly
    include information about the second neighbor shell. This averaging is
    performed by replacing the value :math:`\overline{Q}_{lm}(i)` in the
    original definition by the average value of :math:`\overline{Q}_{lm}(k)`
    over all the :math:`k` neighbors of particle :math:`i` as well as itself.

    The norm constructor argument provides normalized versions of the
    plain :math:`Q_l` or :math:`W_l` or normalized average if the
    average flag is set to true, where the normalization is performed by
    dividing by the average :math:`Q_{lm}` values over all particles.

    .. moduleauthor:: Xiyu Du <xiyudu@umich.edu>
    .. moduleauthor:: Vyas Ramasubramani <vramasub@umich.edu>
    .. moduleauthor:: Brandon Butler <butlerbr@umich.edu>
    .. moduleauthor:: Bradley Dice <bdice@bradleydice.com>

    Args:
        l (unsigned int):
            Spherical harmonic quantum number l. Must be a positive number.
        r_min (float):
            Can look at only the second shell or some arbitrary RDF region.
        r_max (float):
            Cutoff radius for the local order parameter. Values near the first
            minimum of the RDF are recommended.
        average (bool, optional):
            Determines whether to calculate the averaged Steinhardt order
            parameter. (Default value = :code:`False`)
        norm (bool, optional):
            Determines whether to calculate the normalized Steinhardt order
            parameter. (Default value = :code:`False`)
        Wl (bool, optional):
            Determines whether to use the :math:`Wl` version of the Steinhardt
            order parameter. (Default value = :code:`False`)
        num_neighbors (int, optional):
            If set to a non-zero positive integer, limit the calculate of the
            Steinhardt order parameter to num_neighbors neighbors.
            (Default value = :code:`0`)


    Attributes:
        num_particles (unsigned int):
            Number of particles.
        order (:math:`\left(N_{particles}\right)` :class:`numpy.ndarray`):
            The last computed selected variant of the Steinhardt order
            parameter for each particle (filled with NaN for particles with no
            neighbors).
        norm (float or complex):
            Stores the system wide normalization of the :math:`Ql` or :math:`Wl`
            order parameter.
    """  # noqa: E501
    cdef freud._order.Steinhardt * stptr
    cdef r_max
    cdef sph_l
    cdef r_min
    cdef num_neigh

    def __cinit__(self, r_max, l, r_min=0, average=False,
                  Wl=False, num_neighbors=0, *args, **kwargs):
        if type(self) is Steinhardt:
            self.r_max = r_max
            self.sph_l = l
            self.r_min = r_min
            self.num_neigh = num_neighbors
            self.stptr = new freud._order.Steinhardt(
                r_max, l, r_min,
                average, Wl)

    def __dealloc__(self):
        if type(self) is Steinhardt:
            del self.stptr
            self.stptr = NULL

    @Compute._computed_property()
    def num_particles(self):
        cdef unsigned int np = self.stptr.getNP()
        return np

    @Compute._computed_property()
    def norm(self):
        return self.stptr.getNorm()

    @Compute._computed_property()
    def order(self):
        cdef unsigned int n_particles = self.stptr.getNP()
        cdef const float[::1] op = \
            <float[:n_particles]> self.stptr.getOrder().get()
        return np.asarray(op)

    @property
    def Ql(self):
        cdef unsigned int n_particles = self.stptr.getNP()
        cdef const float[::1] op = \
            <float[:n_particles]> self.stptr.getQl().get()
        return np.asarray(op)

    @Compute._compute()
    def compute(self, box, points, nlist=None):
        R"""Compute the order parameter.

        Args:
            box (:class:`freud.box.Box`):
                Simulation box.
            points ((:math:`N_{particles}`, 3) :class:`numpy.ndarray`):
                Points to calculate the order parameter.
            nlist (:class:`freud.locality.NeighborList`, optional):
                Neighborlist to use to find bonds.
                (Default value = :code:`None`).
        """

        cdef freud.box.Box bbox = freud.common.convert_box(box)

        nq_nlist = freud.locality.make_nq_nlist(bbox, points, nlist)
        cdef freud.locality.NeighborQuery nq = nq_nlist[0]
        cdef freud.locality.NlistptrWrapper nlistptr = nq_nlist[1]

        if self.num_neigh > 0:
            _qargs = freud.locality._QueryArgs(
                mode="nearest", nn=self.num_neigh, r_max=self.r_max,
                exclude_ii=True)
        else:
            _qargs = freud.locality._QueryArgs(
                mode="ball", r_max=self.r_max, exclude_ii=True)

        cdef freud.locality._QueryArgs def_qargs = _qargs

        self.stptr.compute(nlistptr.get_ptr(),
                           nq.get_ptr(),
                           dereference(def_qargs.thisptr))
        return self

    def __repr__(self):
        return ("freud.order.{cls}(r_max={r_max}, l={sph_l}, "
                "r_min={r_min})").format(cls=type(self).__name__,
                                         r_max=self.r_max,
                                         sph_l=self.sph_l,
                                         r_min=self.r_min)

    def __str__(self):
        return repr(self)


<<<<<<< HEAD
=======
cdef class LocalQl(Compute):
    R"""Compute the local Steinhardt [Steinhardt1983]_ rotationally invariant
    :math:`Q_l` order parameter for a set of points.

    Implements the local rotationally invariant :math:`Q_l` order parameter
    described by Steinhardt. For a particle i, we calculate the average
    :math:`Q_l` by summing the spherical harmonics between particle :math:`i`
    and its neighbors :math:`j` in a local region:
    :math:`\overline{Q}_{lm}(i) = \frac{1}{N_b}
    \displaystyle\sum_{j=1}^{N_b} Y_{lm}(\theta(\vec{r}_{ij}),
    \phi(\vec{r}_{ij}))`. The particles included in the sum are determined
    by the r_max argument to the constructor.

    This is then combined in a rotationally invariant fashion to remove local
    orientational order as follows: :math:`Q_l(i)=\sqrt{\frac{4\pi}{2l+1}
    \displaystyle\sum_{m=-l}^{l} |\overline{Q}_{lm}|^2 }`.

    The :meth:`~computeAve` method provides access to a variant of this
    parameter that performs a average over the first and second shell combined
    [Lechner2008]_. To compute this parameter, we perform a second averaging
    over the first neighbor shell of the particle to implicitly include
    information about the second neighbor shell. This averaging is performed by
    replacing the value :math:`\overline{Q}_{lm}(i)` in the original
    definition by the average value of :math:`\overline{Q}_{lm}(k)` over all
    the :math:`k` neighbors of particle :math:`i` as well as itself.

    The :meth:`~computeNorm` and :meth:`~computeAveNorm` methods provide
    normalized versions of :meth:`~compute` and :meth:`~computeAve`,
    where the normalization is performed by dividing by the average
    :math:`Q_{lm}` values over all particles.

    .. moduleauthor:: Xiyu Du <xiyudu@umich.edu>
    .. moduleauthor:: Vyas Ramasubramani <vramasub@umich.edu>

    Args:
        box (:class:`freud.box.Box`):
            Simulation box.
        r_max (float):
            Cutoff radius for the local order parameter. Values near the first
            minimum of the RDF are recommended.
        l (unsigned int):
            Spherical harmonic quantum number l. Must be a positive integer.
        r_min (float, optional):
            Lower bound for computing the local order parameter. Allows looking
            at, for instance, only the second shell, or some other arbitrary
            RDF region (Default value = :code:`0`).

    Attributes:
        box (:class:`freud.box.Box`):
            Box used in the calculation.
        num_particles (unsigned int):
            Number of particles.
        Ql (:math:`\left(N_{particles}\right)` :class:`numpy.ndarray`):
            The last computed :math:`Q_l` for each particle (filled with NaN
            for particles with no neighbors).
        ave_Ql (:math:`\left(N_{particles}\right)` :class:`numpy.ndarray`):
            The last computed :math:`\bar{Q_l}` for each particle (filled with
            NaN for particles with no neighbors).
        norm_Ql (:math:`\left(N_{particles}\right)` :class:`numpy.ndarray`):
            The last computed :math:`Q_l` for each particle normalized by the
            value over all particles (filled with NaN for particles with no
            neighbors).
        ave_norm_Ql (:math:`\left(N_{particles}\right)` :class:`numpy.ndarray`):
            The last computed :math:`\bar{Q_l}` for each particle normalized
            by the value over all particles (filled with NaN for particles with
            no neighbors).

    .. todo:: move box to compute, this is old API
    """  # noqa: E501
    cdef freud._order.LocalQl * qlptr
    cdef freud.box.Box m_box
    cdef r_max
    cdef sph_l
    cdef r_min
    cdef plot_mode

    def __cinit__(self, box, r_max, l, r_min=0, *args, **kwargs):
        cdef freud.box.Box b = freud.common.convert_box(box)
        if type(self) is LocalQl:
            self.m_box = b
            self.r_max = r_max
            self.sph_l = l
            self.r_min = r_min
            self.qlptr = new freud._order.LocalQl(
                dereference(b.thisptr), r_max, l, r_min)

    def __dealloc__(self):
        if type(self) is LocalQl:
            del self.qlptr
            self.qlptr = NULL

    @property
    def box(self):
        return freud.box.BoxFromCPP(<freud._box.Box> self.qlptr.getBox())

    @box.setter
    def box(self, value):
        cdef freud.box.Box b = freud.common.convert_box(value)
        self.qlptr.setBox(dereference(b.thisptr))

    def setBox(self, box):
        R"""Reset the simulation box.

        Args:
            box (:class:`freud.box.Box`): Simulation box.
        """
        self.box = box

    @Compute._computed_property(("compute", "computeAve",
                                "computeAveNorm", "computeNorm"))
    def num_particles(self):
        cdef unsigned int np = self.qlptr.getNP()
        return np

    @Compute._computed_property("compute")
    def Ql(self):
        cdef unsigned int n_particles = self.qlptr.getNP()
        cdef const float[::1] Ql = \
            <float[:n_particles]> self.qlptr.getQl().get()
        return np.asarray(Ql)

    @Compute._computed_property("computeAve")
    def ave_Ql(self):
        cdef unsigned int n_particles = self.qlptr.getNP()
        cdef const float[::1] ave_Ql = \
            <float[:n_particles]> self.qlptr.getAveQl().get()
        return np.asarray(ave_Ql)

    @Compute._computed_property("computeNorm")
    def norm_Ql(self):
        cdef unsigned int n_particles = self.qlptr.getNP()
        cdef const float[::1] norm_Ql = \
            <float[:n_particles]> self.qlptr.getQlNorm().get()
        return np.asarray(norm_Ql)

    @Compute._computed_property("computeAveNorm")
    def ave_norm_Ql(self):
        cdef unsigned int n_particles = self.qlptr.getNP()
        cdef const float[::1] ave_norm_Ql = \
            <float[:n_particles]> self.qlptr.getQlAveNorm().get()
        return np.asarray(ave_norm_Ql)

    @Compute._compute("compute")
    def compute(self, points, nlist=None):
        R"""Compute the order parameter.

        Args:
            points ((:math:`N_{particles}`, 3) :class:`numpy.ndarray`):
                Points to calculate the order parameter.
            nlist (:class:`freud.locality.NeighborList`, optional):
                Neighborlist to use to find bonds.
                (Default value = :code:`None`).
        """
        points = freud.common.convert_array(points, shape=(None, 3))

        cdef const float[:, ::1] l_points = points
        cdef unsigned int nP = l_points.shape[0]

        if nlist is not None:
            do_filter = False

        defaulted_nlist = freud.locality.make_default_nlist(
            self.m_box, points, points, self.r_max, nlist, True)
        cdef freud.locality.NeighborList nlist_ = defaulted_nlist[0]

        # Filter out points below rmin if we made a default neighborlist.
        if do_filter:
            nlist_.filter_r(self.m_box, points, points, self.rmax, self.rmin)

        self.qlptr.compute(nlist_.get_ptr(), <vec3[float]*> &l_points[0, 0],
                           nP)
        self.plot_mode = "Ql"
        return self

    @Compute._compute("computeAve")
    def computeAve(self, points, nlist=None):
        R"""Compute the order parameter over two nearest neighbor shells.

        Args:
            points ((:math:`N_{particles}`, 3) :class:`numpy.ndarray`):
                Points to calculate the order parameter.
            nlist (:class:`freud.locality.NeighborList`, optional):
                Neighborlist to use to find bonds.
                (Default value = :code:`None`).
        """
        points = freud.common.convert_array(points, shape=(None, 3))

        cdef const float[:, ::1] l_points = points
        cdef unsigned int nP = l_points.shape[0]

        if nlist is not None:
            do_filter = False

        defaulted_nlist = freud.locality.make_default_nlist(
            self.m_box, points, points, self.r_max, nlist, True)
        cdef freud.locality.NeighborList nlist_ = defaulted_nlist[0]

        # Filter out points below rmin if we made a default neighborlist.
        if do_filter:
            nlist_.filter_r(self.m_box, points, points, self.rmax, self.rmin)

        self.qlptr.compute(nlist_.get_ptr(),
                           <vec3[float]*> &l_points[0, 0], nP)
        self.qlptr.computeAve(nlist_.get_ptr(),
                              <vec3[float]*> &l_points[0, 0], nP)
        self.plot_mode = "ave_Ql"
        return self

    @Compute._compute("computeNorm")
    def computeNorm(self, points, nlist=None):
        R"""Compute the order parameter normalized by the average spherical
        harmonic value over all the particles.

        Args:
            points ((:math:`N_{particles}`, 3) :class:`numpy.ndarray`):
                Points to calculate the order parameter.
            nlist (:class:`freud.locality.NeighborList`, optional):
                Neighborlist to use to find bonds
                (Default value = :code:`None`).
        """
        points = freud.common.convert_array(points, shape=(None, 3))

        cdef const float[:, ::1] l_points = points
        cdef unsigned int nP = l_points.shape[0]

        if nlist is not None:
            do_filter = False

        defaulted_nlist = freud.locality.make_default_nlist(
            self.m_box, points, points, self.r_max, nlist, True)
        cdef freud.locality.NeighborList nlist_ = defaulted_nlist[0]

        # Filter out points below rmin if we made a default neighborlist.
        if do_filter:
            nlist_.filter_r(self.m_box, points, points, self.rmax, self.rmin)

        self.qlptr.compute(nlist_.get_ptr(),
                           <vec3[float]*> &l_points[0, 0], nP)
        self.qlptr.computeNorm(<vec3[float]*> &l_points[0, 0], nP)
        self.plot_mode = "norm_Ql"
        return self

    @Compute._compute("computeAveNorm")
    def computeAveNorm(self, points, nlist=None):
        R"""Compute the order parameter over two nearest neighbor shells
        normalized by the average spherical harmonic value over all the
        particles.

        Args:
            points ((:math:`N_{particles}`, 3) :class:`numpy.ndarray`):
                Points to calculate the order parameter.
            nlist (:class:`freud.locality.NeighborList`, optional):
                Neighborlist to use to find bonds.
                (Default value = :code:`None`).
        """
        points = freud.common.convert_array(points, shape=(None, 3))

        cdef const float[:, ::1] l_points = points
        cdef unsigned int nP = l_points.shape[0]

        if nlist is not None:
            do_filter = False

        defaulted_nlist = freud.locality.make_default_nlist(
            self.m_box, points, points, self.r_max, nlist, True)
        cdef freud.locality.NeighborList nlist_ = defaulted_nlist[0]

        # Filter out points below rmin if we made a default neighborlist.
        if do_filter:
            nlist_.filter_r(self.m_box, points, points, self.rmax, self.rmin)

        self.qlptr.compute(nlist_.get_ptr(),
                           <vec3[float]*> &l_points[0, 0], nP)
        self.qlptr.computeAve(nlist_.get_ptr(),
                              <vec3[float]*> &l_points[0, 0], nP)
        self.qlptr.computeAveNorm(<vec3[float]*> &l_points[0, 0], nP)
        self.plot_mode = "ave_norm_Ql"
        return self

    def __repr__(self):
        return ("freud.order.{cls}(box={box}, r_max={r_max}, l={sph_l}, "
                "r_min={r_min})").format(cls=type(self).__name__,
                                         box=self.m_box,
                                         r_max=self.r_max,
                                         sph_l=self.sph_l,
                                         r_min=self.r_min)

    def __str__(self):
        return repr(self)

    def _plot(self, mode, name, near, ax):
        R"""Helper function for plotting.

        Args:
            mode (str): Plot mode that is an attribute of :code:`self`.
            name (str): "Q" or "W".
            near (bool): If true, add Near in title.
            ax (:class:`matplotlib.axes.Axes`): Axis to plot on. If
                :code:`None`, make a new figure and axis.
                (Default value = :code:`None`)

        Returns:
            (:class:`matplotlib.axes.Axes`): Axis with the plot.
        """
        import freud.plot
        plot_data = getattr(self, mode)
        mode = mode.replace(name, "Q")
        if mode == "Ql":
            mode_str = ""
        elif mode == "ave_Ql":
            mode_str = "Average"
        elif mode == "norm_Ql":
            mode_str = "Normalized"
        elif mode == "ave_norm_Ql":
            mode_str = "Average Normalized"
        else:
            raise RuntimeError("Invalid plot moode.")
        title = r"Local ${}_{{{}}}$".format(name, self.sph_l)
        if near:
            title += " Near"
        xlabel = r"{} ${}_{{{}}}$".format(mode_str, name, self.sph_l)
        return freud.plot.histogram_plot(plot_data,
                                         title=title,
                                         xlabel=xlabel,
                                         ylabel=r"Number of particles",
                                         ax=ax)

    @Compute._computed_method(("compute", "computeNorm",
                               "computeAve", "computeAveNorm"))
    def plot(self, ax=None, mode=None):
        """Plot Ql.

        Args:
            ax (:class:`matplotlib.axes.Axes`, optional): Axis to plot on. If
                :code:`None`, make a new figure and axis.
                (Default value = :code:`None`)
            mode (str, optional): Plotting mode. Must be one of "Ql", "ave_Ql",
                "norm_Ql" and "ave_norm_Ql". Plots the given attribute.
                If :code:`None`, plot the most recent computed attribute.
                (Default value = :code:`None`)

        Returns:
            (:class:`matplotlib.axes.Axes`): Axis with the plot.
        """
        if mode is None:
            mode = self.plot_mode
        return self._plot(mode, "Q", False, ax)

    def _repr_png_(self):
        import freud.plot
        try:
            return freud.plot.ax_to_bytes(self.plot(mode=self.plot_mode))
        except AttributeError:
            return None


cdef class LocalQlNear(LocalQl):
    R"""A variant of the :class:`~LocalQl` class that performs its average
    over nearest neighbor particles as determined by an instance of
    :class:`freud.locality.NeighborList`. The number of included neighbors
    is determined by the num_neighbors parameter to the constructor.

    .. moduleauthor:: Xiyu Du <xiyudu@umich.edu>
    .. moduleauthor:: Vyas Ramasubramani <vramasub@umich.edu>

    Args:
        box (:class:`freud.box.Box`):
            Simulation box.
        r_max (float):
            Cutoff radius for the local order parameter. Values near the first
            minimum of the RDF are recommended.
        l (unsigned int):
            Spherical harmonic quantum number l. Must be a positive number.
        num_neighbors (unsigned int, optional):
            Number of nearest neighbors. must be a positive integer.
            (Default value = :code:`12`).

    Attributes:
        box (:class:`freud.box.Box`):
            Box used in the calculation.
        num_particles (unsigned int):
            Number of particles.
        Ql (:math:`\left(N_{particles}\right)` :class:`numpy.ndarray`):
            The last computed :math:`Q_l` for each particle (filled with NaN
            for particles with no neighbors).
        ave_Ql (:math:`\left(N_{particles}\right)` :class:`numpy.ndarray`):
            The last computed :math:`\bar{Q_l}` for each particle (filled with
            NaN for particles with no neighbors).
        norm_Ql (:math:`\left(N_{particles}\right)` :class:`numpy.ndarray`):
            The last computed :math:`Q_l` for each particle normalized by the
            value over all particles (filled with NaN for particles with no
            neighbors).
        ave_norm_Ql (:math:`\left(N_{particles}\right)` :class:`numpy.ndarray`):
            The last computed :math:`\bar{Q_l}` for each particle normalized
            by the value over all particles (filled with NaN for particles with
            no neighbors).

    .. todo:: move box to compute, this is old API
    """  # noqa: E501
    cdef num_neigh

    def __cinit__(self, box, r_max, l, num_neighbors=12):
        # Note that we cannot leverage super here because the
        # type conditional in the parent will prevent it.
        # Unfortunately, this is necessary for proper memory
        # management in this inheritance structure.
        cdef freud.box.Box b = freud.common.convert_box(box)
        if type(self) == LocalQlNear:
            self.qlptr = new freud._order.LocalQl(
                dereference(b.thisptr), r_max, l, 0)
            self.m_box = b
            self.r_max = r_max
            self.sph_l = l
            self.num_neigh = num_neighbors

    def __dealloc__(self):
        if type(self) == LocalQlNear:
            del self.qlptr
            self.qlptr = NULL

    @Compute._compute("compute")
    def compute(self, points, nlist=None):
        R"""Compute the order parameter.

        Args:
            points ((:math:`N_{particles}`, 3) :class:`numpy.ndarray`):
                Points to calculate the order parameter.
            nlist (:class:`freud.locality.NeighborList`, optional):
                Neighborlist to use to find bonds.
                (Default value = :code:`None`).
        """
        defaulted_nlist = freud.locality.make_default_nlist_nn(
            self.m_box, points, points,
            self.num_neigh, nlist, True, self.r_max)
        cdef freud.locality.NeighborList nlist_ = defaulted_nlist[0]
        return super(LocalQlNear, self).compute(points, nlist_)

    @Compute._compute("computeAve")
    def computeAve(self, points, nlist=None):
        R"""Compute the order parameter over two nearest neighbor shells.

        Args:
            points ((:math:`N_{particles}`, 3) :class:`numpy.ndarray`):
                Points to calculate the order parameter.
            nlist (:class:`freud.locality.NeighborList`, optional):
                Neighborlist to use to find bonds.
                (Default value = :code:`None`).
        """
        defaulted_nlist = freud.locality.make_default_nlist_nn(
            self.m_box, points, points,
            self.num_neigh, nlist, True, self.r_max)
        cdef freud.locality.NeighborList nlist_ = defaulted_nlist[0]
        return super(LocalQlNear, self).computeAve(points, nlist_)

    @Compute._compute("computeNorm")
    def computeNorm(self, points, nlist=None):
        R"""Compute the order parameter normalized by the average spherical
        harmonic value over all the particles.

        Args:
            points ((:math:`N_{particles}`, 3) :class:`numpy.ndarray`):
                Points to calculate the order parameter.
            nlist (:class:`freud.locality.NeighborList`, optional):
                Neighborlist to use to find bonds.
                (Default value = :code:`None`).
        """
        defaulted_nlist = freud.locality.make_default_nlist_nn(
            self.m_box, points, points,
            self.num_neigh, nlist, True, self.r_max)
        cdef freud.locality.NeighborList nlist_ = defaulted_nlist[0]
        return super(LocalQlNear, self).computeNorm(points, nlist_)

    @Compute._compute("computeAveNorm")
    def computeAveNorm(self, points, nlist=None):
        R"""Compute the order parameter over two nearest neighbor shells
        normalized by the average spherical harmonic value over all the
        particles.

        Args:
            points ((:math:`N_{particles}`, 3) :class:`numpy.ndarray`):
                Points to calculate the order parameter.
            nlist (:class:`freud.locality.NeighborList`, optional):
                Neighborlist to use to find bonds.
                (Default value = :code:`None`).
        """
        defaulted_nlist = freud.locality.make_default_nlist_nn(
            self.m_box, points, points,
            self.num_neigh, nlist, True, self.r_max)
        cdef freud.locality.NeighborList nlist_ = defaulted_nlist[0]
        return super(LocalQlNear, self).computeAveNorm(points, nlist_)

    def __repr__(self):
        return ("freud.order.{cls}(box={box}, r_max={r_max}, l={sph_l}, "
                "num_neighbors={n})").format(cls=type(self).__name__,
                                             box=self.m_box,
                                             r_max=self.r_max,
                                             sph_l=self.sph_l,
                                             n=self.num_neigh)

    def __str__(self):
        return repr(self)

    @Compute._computed_method(("compute", "computeNorm",
                               "computeAve", "computeAveNorm"))
    def plot(self, ax=None, mode=None):
        """Plot Ql.

        Args:
            ax (:class:`matplotlib.axes.Axes`, optional): Axis to plot on. If
                :code:`None`, make a new figure and axis.
                (Default value = :code:`None`).
            mode (str, optional): Plotting mode. Must be one of "Ql", "ave_Ql",
                "norm_Ql" and "ave_norm_Ql". Plots the given attribute.
                If :code:`None`, plot the most recent computed attribute.
                (Default value = :code:`None`).

        Returns:
            (:class:`matplotlib.axes.Axes`): Axis with the plot.
        """
        if mode is None:
            mode = self.plot_mode
        return self._plot(mode, "Q", True, ax)


cdef class LocalWl(LocalQl):
    R"""Compute the local Steinhardt [Steinhardt1983]_ rotationally invariant
    :math:`W_l` order parameter for a set of points.

    Implements the local rotationally invariant :math:`W_l` order parameter
    described by Steinhardt. For a particle i, we calculate the average
    :math:`W_l` by summing the spherical harmonics between particle :math:`i`
    and its neighbors :math:`j` in a local region:
    :math:`\overline{Q}_{lm}(i) = \frac{1}{N_b}
    \displaystyle\sum_{j=1}^{N_b} Y_{lm}(\theta(\vec{r}_{ij}),
    \phi(\vec{r}_{ij}))`. The particles included in the sum are determined
    by the r_max argument to the constructor.

    The :math:`W_l` is then defined as a weighted average over the
    :math:`\overline{Q}_{lm}(i)` values using Wigner 3j symbols
    (Clebsch-Gordan coefficients). The resulting combination is rotationally
    (i.e. frame) invariant.

    The :meth:`~computeAve` method provides access to a variant of this
    parameter that performs a average over the first and second shell combined
    [Lechner2008]_. To compute this parameter, we perform a second averaging
    over the first neighbor shell of the particle to implicitly include
    information about the second neighbor shell. This averaging is performed by
    replacing the value :math:`\overline{Q}_{lm}(i)` in the original
    definition by the average value of :math:`\overline{Q}_{lm}(k)` over all
    the :math:`k` neighbors of particle :math:`i` as well as itself.

    The :meth:`~computeNorm` and :meth:`~computeAveNorm` methods provide
    normalized versions of :meth:`~compute` and :meth:`~computeAve`,
    where the normalization is performed by dividing by the average
    :math:`Q_{lm}` values over all particles.

    .. moduleauthor:: Xiyu Du <xiyudu@umich.edu>
    .. moduleauthor:: Vyas Ramasubramani <vramasub@umich.edu>
    .. moduleauthor:: Bradley Dice <bdice@bradleydice.com>

    Args:
        box (:class:`freud.box.Box`):
            Simulation box.
        r_max (float):
            Cutoff radius for the local order parameter. Values near the first
            minimum of the RDF are recommended.
        l (unsigned int):
            Spherical harmonic quantum number l. Must be a positive integer.
        r_min (float, optional):
            Lower bound for computing the local order parameter. Allows looking
            at, for instance, only the second shell, or some other arbitrary
            RDF region (Default value = :code:`0`).

    Attributes:
        box (:class:`freud.box.Box`):
            Box used in the calculation.
        num_particles (unsigned int):
            Number of particles.
        Wl (:math:`\left(N_{particles}\right)` :class:`numpy.ndarray`):
            The last computed :math:`W_l` for each particle (filled with NaN
            for particles with no neighbors).
        ave_Wl (:math:`\left(N_{particles}\right)` :class:`numpy.ndarray`):
            The last computed :math:`\bar{W}_l` for each particle (filled with
            NaN for particles with no neighbors).
        norm_Wl (:math:`\left(N_{particles}\right)` :class:`numpy.ndarray`):
            The last computed :math:`W_l` for each particle normalized by the
            value over all particles (filled with NaN for particles with no
            neighbors).
        ave_norm_Wl (:math:`\left(N_{particles}\right)` :class:`numpy.ndarray`):
            The last computed :math:`\bar{W}_l` for each particle normalized
            by the value over all particles (filled with NaN for particles with
            no neighbors).

    .. todo:: move box to compute, this is old API
    """  # noqa: E501
    cdef freud._order.LocalWl * thisptr

    # List of Ql attributes to remove
    delattrs = ['Ql', 'getQl',
                'ave_Ql', 'getAveQl',
                'norm_Ql', 'getQlNorm',
                'ave_norm_Ql', 'getQlAveNorm']

    def __cinit__(self, box, r_max, l, r_min=0, *args, **kwargs):
        cdef freud.box.Box b = freud.common.convert_box(box)
        if type(self) is LocalWl:
            self.thisptr = self.qlptr = new freud._order.LocalWl(
                dereference(b.thisptr), r_max, l, r_min)
            self.m_box = b
            self.r_max = r_max
            self.sph_l = l
            self.r_min = r_min

    def __dealloc__(self):
        if type(self) is LocalWl:
            del self.thisptr
            self.thisptr = NULL

    def __getattribute__(self, name):
        # Remove access to Ql methods from this class, their values may be
        # uninitialized and are not dependable.
        if name in LocalWl.delattrs:
            raise AttributeError(name)
        else:
            return super(LocalWl, self).__getattribute__(name)

    def __dir__(self):
        # Prevent unwanted Ql methods from appearing in dir output
        return sorted(set(dir(self.__class__)) -
                      set(self.__class__.delattrs))

    @Compute._computed_property("compute")
    def Wl(self):
        cdef unsigned int n_particles = self.qlptr.getNP()
        cdef const float[::1] Wl = \
            <float[:n_particles]> self.thisptr.getWl().get()
        return np.asarray(Wl)

    @Compute._computed_property("computeAve")
    def ave_Wl(self):
        cdef unsigned int n_particles = self.qlptr.getNP()
        cdef const float[::1] ave_Wl = \
            <float[:n_particles]> self.thisptr.getAveWl().get()
        return np.asarray(ave_Wl)

    @Compute._computed_property("computeNorm")
    def norm_Wl(self):
        cdef unsigned int n_particles = self.qlptr.getNP()
        cdef const float[::1] norm_Wl = \
            <float[:n_particles]> self.thisptr.getWlNorm().get()
        return np.asarray(norm_Wl)

    @Compute._computed_property("computeAveNorm")
    def ave_norm_Wl(self):
        cdef unsigned int n_particles = self.qlptr.getNP()
        cdef const float[::1] ave_norm_Wl = \
            <float[:n_particles]> self.thisptr.getAveNormWl().get()
        return np.asarray(ave_norm_Wl)

    def __repr__(self):
        return ("freud.order.{cls}(box={box}, r_max={r_max}, l={sph_l}, "
                "r_min={r_min})").format(cls=type(self).__name__,
                                         box=self.m_box,
                                         r_max=self.r_max,
                                         sph_l=self.sph_l,
                                         r_min=self.r_min)

    def __str__(self):
        return repr(self)

    @Compute._computed_method(("compute", "computeNorm",
                               "computeAve", "computeAveNorm"))
    def plot(self, ax=None, mode=None):
        """Plot Wl.

        Args:
            ax (:class:`matplotlib.axes.Axes`, optional): Axis to plot on. If
                :code:`None`, make a new figure and axis.
                (Default value = :code:`None`).
            mode (str, optional): Plotting mode. Must be one of "Wl", "ave_Wl",
                "norm_Wl" and "ave_norm_Wl". Plots the given attribute.
                If :code:`None`, plot the most recent computed attribute.
                (Default value = :code:`None`).

        Returns:
            (:class:`matplotlib.axes.Axes`): Axis with the plot.
        """
        if mode is None:
            mode = self.plot_mode
        return self._plot(mode, "W", False, ax)

    def _repr_png_(self):
        import freud.plot
        try:
            return freud.plot.ax_to_bytes(
                self.plot(mode=self.plot_mode.replace("Q", "W")))
        except AttributeError:
            return None


cdef class LocalWlNear(LocalWl):
    R"""A variant of the :class:`~LocalWl` class that performs its average
    over nearest neighbor particles as determined by an instance of
    :class:`freud.locality.NeighborList`. The number of included neighbors
    is determined by the num_neighbors parameter to the constructor.

    .. moduleauthor:: Xiyu Du <xiyudu@umich.edu>
    .. moduleauthor:: Vyas Ramasubramani <vramasub@umich.edu>

    Args:
        box (:class:`freud.box.Box`):
            Simulation box.
        r_max (float):
            Cutoff radius for the local order parameter. Values near the first
            minimum of the RDF are recommended.
        l (unsigned int):
            Spherical harmonic quantum number l. Must be a positive number
        num_neighbors (unsigned int, optional):
            Number of nearest neighbors. Must be a positive number.
            (Default value = :code:`12`).


    Attributes:
        box (:class:`freud.box.Box`):
            Box used in the calculation.
        num_particles (unsigned int):
            Number of particles.
        Wl (:math:`\left(N_{particles}\right)` :class:`numpy.ndarray`):
            The last computed :math:`W_l` for each particle (filled with NaN
            for particles with no neighbors).
        ave_Wl (:math:`\left(N_{particles}\right)` :class:`numpy.ndarray`):
            The last computed :math:`\bar{W}_l` for each particle (filled with
            NaN for particles with no neighbors).
        norm_Wl (:math:`\left(N_{particles}\right)` :class:`numpy.ndarray`):
            The last computed :math:`W_l` for each particle normalized by the
            value over all particles (filled with NaN for particles with no
            neighbors).
        ave_norm_Wl (:math:`\left(N_{particles}\right)` :class:`numpy.ndarray`):
            The last computed :math:`\bar{W}_l` for each particle normalized
            by the value over all particles (filled with NaN for particles with
            no neighbors).

    .. todo:: move box to compute, this is old API
    """  # noqa: E501
    cdef num_neigh

    def __cinit__(self, box, r_max, l, num_neighbors=12):
        cdef freud.box.Box b = freud.common.convert_box(box)
        if type(self) is LocalWlNear:
            self.thisptr = self.qlptr = new freud._order.LocalWl(
                dereference(b.thisptr), r_max, l, 0)
            self.m_box = b
            self.r_max = r_max
            self.sph_l = l
            self.num_neigh = num_neighbors

    def __dealloc__(self):
        del self.thisptr
        self.thisptr = NULL

    @Compute._compute("compute")
    def compute(self, points, nlist=None):
        R"""Compute the order parameter.

        Args:
            points ((:math:`N_{particles}`, 3) :class:`numpy.ndarray`):
                Points to calculate the order parameter.
            nlist (:class:`freud.locality.NeighborList`, optional):
                Neighborlist to use to find bonds.
                (Default value = :code:`None`).
        """
        defaulted_nlist = freud.locality.make_default_nlist_nn(
            self.m_box, points, points,
            self.num_neigh, nlist, True, self.r_max)
        cdef freud.locality.NeighborList nlist_ = defaulted_nlist[0]
        return super(LocalWlNear, self).compute(points, nlist_)

    @Compute._compute("computeAve")
    def computeAve(self, points, nlist=None):
        R"""Compute the order parameter over two nearest neighbor shells.

        Args:
            points ((:math:`N_{particles}`, 3) :class:`numpy.ndarray`):
                Points to calculate the order parameter.
            nlist (:class:`freud.locality.NeighborList`, optional):
                Neighborlist to use to find bonds.
                (Default value = :code:`None`).
        """
        defaulted_nlist = freud.locality.make_default_nlist_nn(
            self.m_box, points, points,
            self.num_neigh, nlist, True, self.r_max)
        cdef freud.locality.NeighborList nlist_ = defaulted_nlist[0]
        return super(LocalWlNear, self).computeAve(points, nlist_)

    @Compute._compute("computeNorm")
    def computeNorm(self, points, nlist=None):
        R"""Compute the order parameter normalized by the average spherical
        harmonic value over all the particles.

        Args:
            points ((:math:`N_{particles}`, 3) :class:`numpy.ndarray`):
                Points to calculate the order parameter.
            nlist (:class:`freud.locality.NeighborList`, optional):
                Neighborlist to use to find bonds.
                (Default value = :code:`None`).
        """
        defaulted_nlist = freud.locality.make_default_nlist_nn(
            self.m_box, points, points,
            self.num_neigh, nlist, True, self.r_max)
        cdef freud.locality.NeighborList nlist_ = defaulted_nlist[0]
        return super(LocalWlNear, self).computeNorm(points, nlist_)

    @Compute._compute("computeAveNorm")
    def computeAveNorm(self, points, nlist=None):
        R"""Compute the order parameter over two nearest neighbor shells
        normalized by the average spherical harmonic value over all the
        particles.

        Args:
            points ((:math:`N_{particles}`, 3) :class:`numpy.ndarray`):
                Points to calculate the order parameter.
            nlist (:class:`freud.locality.NeighborList`, optional):
                Neighborlist to use to find bonds.
                (Default value = :code:`None`).
        """
        defaulted_nlist = freud.locality.make_default_nlist_nn(
            self.m_box, points, points,
            self.num_neigh, nlist, True, self.r_max)
        cdef freud.locality.NeighborList nlist_ = defaulted_nlist[0]
        return super(LocalWlNear, self).computeAveNorm(points, nlist_)

    def __repr__(self):
        return ("freud.order.{cls}(box={box}, r_max={r_max}, l={sph_l}, "
                "num_neighbors={n})").format(cls=type(self).__name__,
                                             box=self.m_box,
                                             r_max=self.r_max,
                                             sph_l=self.sph_l,
                                             n=self.num_neigh)

    def __str__(self):
        return repr(self)

    @Compute._computed_method(("compute", "computeNorm",
                               "computeAve", "computeAveNorm"))
    def plot(self, ax=None, mode=None):
        """Plot Wl.

        Args:
            ax (:class:`matplotlib.axes.Axes`, optional): Axis to plot on. If
                :code:`None`, make a new figure and axis.
                (Default value = :code:`None`).
            mode (str, optional): Plotting mode. Must be one of "Wl", "ave_Wl",
                "norm_Wl" and "ave_norm_Wl". Plots the given attribute.
                If :code:`None`, plot the most recent computed attribute.
                (Default value = :code:`None`).

        Returns:
            (:class:`matplotlib.axes.Axes`): Axis with the plot.
        """
        if mode is None:
            mode = self.plot_mode
        return self._plot(mode, "W", True, ax)


>>>>>>> e4b54f01
cdef class SolLiq(Compute):
    R"""Uses dot products of :math:`Q_{lm}` between particles for clustering.

    .. moduleauthor:: Richmond Newman <newmanrs@umich.edu>

    Args:
        box (:class:`freud.box.Box`):
            Simulation box.
        r_max (float):
            Cutoff radius for the local order parameter. Values near first
            minimum of the RDF are recommended.
        Qthreshold (float):
            Value of dot product threshold when evaluating
            :math:`Q_{lm}^*(i) Q_{lm}(j)` to determine if a neighbor pair is a
            solid-like bond. (For :math:`l=6`, 0.7 generally good for FCC or
            BCC structures).
        Sthreshold (unsigned int):
            Minimum required number of adjacent solid-link bonds for a particle
            to be considered solid-like for clustering. (For :math:`l=6`, 6-8
            is generally good for FCC or BCC structures).
        l (unsigned int):
            Choose spherical harmonic :math:`Q_l`. Must be positive and even.

    Attributes:
        box (:class:`freud.box.Box`):
            Box used in the calculation.
        largest_cluster_size (unsigned int):
            The largest cluster size. Must call a compute method first.
        cluster_sizes (unsigned int):
            The sizes of all clusters.
        largest_cluster_size (unsigned int):
            The largest cluster size. Must call a compute method first.
        Ql_mi (:math:`\left(N_{particles}\right)` :class:`numpy.ndarray`):
            The last computed :math:`Q_{lmi}` for each particle.
        clusters (:math:`\left(N_{particles}\right)` :class:`numpy.ndarray`):
            The last computed set of solid-like cluster indices for each
            particle.
        num_connections (:math:`\left(N_{particles}\right)` :class:`numpy.ndarray`):
            The number of connections per particle.
        Ql_dot_ij (:math:`\left(N_{particles}\right)` :class:`numpy.ndarray`):
            Reference to the qldot_ij values.
        num_particles (unsigned int):
            Number of particles.

    .. todo:: move box to compute, this is old API
    """  # noqa: E501
    cdef freud._order.SolLiq * thisptr
    cdef freud.box.Box m_box
    cdef r_max
    cdef Qthreshold
    cdef Sthreshold
    cdef sph_l

    def __cinit__(self, box, r_max, Qthreshold,
                  Sthreshold, l, *args, **kwargs):
        cdef freud.box.Box b = freud.common.convert_box(box)
        if type(self) is SolLiq:
            self.thisptr = new freud._order.SolLiq(
                dereference(b.thisptr), r_max, Qthreshold, Sthreshold, l)
            self.m_box = b
            self.r_max = r_max
            self.Qthreshold = Qthreshold
            self.Sthreshold = Sthreshold
            self.sph_l = l

    def __dealloc__(self):
        del self.thisptr
        self.thisptr = NULL

    @Compute._compute()
    def compute(self, points, nlist=None):
        R"""Compute the solid-liquid order parameter.

        Args:
            points ((:math:`N_{particles}`, 3) :class:`numpy.ndarray`):
                Points to calculate the order parameter.
            nlist (:class:`freud.locality.NeighborList`, optional):
                Neighborlist to use to find bonds.
                (Default value = :code:`None`).
        """
        points = freud.common.convert_array(points, shape=(None, 3))

        cdef const float[:, ::1] l_points = points
        cdef unsigned int nP = l_points.shape[0]

        defaulted_nlist = freud.locality.make_default_nlist(
            self.m_box, points, points, self.r_max, nlist, True)
        cdef freud.locality.NeighborList nlist_ = defaulted_nlist[0]

        self.thisptr.compute(nlist_.get_ptr(),
                             <vec3[float]*> &l_points[0, 0], nP)
        return self

    @Compute._compute()
    def computeSolLiqVariant(self, points, nlist=None):
        R"""Compute a variant of the solid-liquid order parameter.

        This variant method places a minimum threshold on the number
        of solid-like bonds a particle must have to be considered solid-like
        for clustering purposes.

        Args:
            points ((:math:`N_{particles}`, 3) :class:`numpy.ndarray`):
                Points to calculate the order parameter.
            nlist (:class:`freud.locality.NeighborList`, optional):
                Neighborlist to use to find bonds.
                (Default value = :code:`None`).
        """
        points = freud.common.convert_array(points, shape=(None, 3))

        cdef const float[:, ::1] l_points = points
        cdef unsigned int nP = l_points.shape[0]

        defaulted_nlist = freud.locality.make_default_nlist(
            self.m_box, points, points, self.r_max, nlist, True)
        cdef freud.locality.NeighborList nlist_ = defaulted_nlist[0]

        self.thisptr.computeSolLiqVariant(
            nlist_.get_ptr(), <vec3[float]*> &l_points[0, 0], nP)
        return self

    @Compute._compute()
    def computeSolLiqNoNorm(self, points, nlist=None):
        R"""Compute the solid-liquid order parameter without normalizing the dot
        product.

        Args:
            points ((:math:`N_{particles}`, 3) :class:`numpy.ndarray`):
                Points to calculate the order parameter.
            nlist (:class:`freud.locality.NeighborList`, optional):
                Neighborlist to use to find bonds.
                (Default value = :code:`None`).
        """
        points = freud.common.convert_array(points, shape=(None, 3))

        cdef const float[:, ::1] l_points = points
        cdef unsigned int nP = l_points.shape[0]

        defaulted_nlist = freud.locality.make_default_nlist(
            self.m_box, points, points, self.r_max, nlist, True)
        cdef freud.locality.NeighborList nlist_ = defaulted_nlist[0]

        self.thisptr.computeSolLiqNoNorm(
            nlist_.get_ptr(), <vec3[float]*> &l_points[0, 0], nP)
        return self

    @property
    def box(self):
        return freud.box.BoxFromCPP(<freud._box.Box> self.thisptr.getBox())

    @box.setter
    def box(self, value):
        cdef freud.box.Box b = freud.common.convert_box(value)
        self.thisptr.setBox(dereference(b.thisptr))

    @Compute._computed_property()
    def largest_cluster_size(self):
        cdef unsigned int clusterSize = self.thisptr.getLargestClusterSize()
        return clusterSize

    @Compute._computed_property()
    def cluster_sizes(self):
        cdef unsigned int n_clusters = self.thisptr.getNumClusters()
        cdef const unsigned int[::1] cluster_sizes = \
            <unsigned int[:n_clusters]> self.thisptr.getClusterSizes().data()
        return np.asarray(cluster_sizes, dtype=np.uint32)

    @Compute._computed_property()
    def Ql_mi(self):
        cdef unsigned int n_particles = self.thisptr.getNP()
        cdef np.complex64_t[::1] Ql_mi = \
            <np.complex64_t[:n_particles]> self.thisptr.getQlmi().get()
        return np.asarray(Ql_mi, dtype=np.complex64)

    @Compute._computed_property()
    def clusters(self):
        cdef unsigned int n_particles = self.thisptr.getNP()
        cdef const unsigned int[::1] clusters = \
            <unsigned int[:n_particles]> self.thisptr.getClusters().get()
        return np.asarray(clusters, dtype=np.uint32)

    @Compute._computed_property()
    def num_connections(self):
        cdef unsigned int n_particles = self.thisptr.getNP()
        cdef const unsigned int[::1] num_connections = \
            <unsigned int[:n_particles]> \
            self.thisptr.getNumberOfConnections().get()
        return np.asarray(num_connections, dtype=np.uint32)

    @Compute._computed_property()
    def Ql_dot_ij(self):
        cdef unsigned int n_clusters = self.thisptr.getNumClusters()
        cdef np.complex64_t[::1] Ql_dot_ij = \
            <np.complex64_t[:n_clusters]> self.thisptr.getQldot_ij().data()
        return np.asarray(Ql_dot_ij, dtype=np.complex64)

    @Compute._computed_property()
    def num_particles(self):
        cdef unsigned int np = self.thisptr.getNP()
        return np

    def __repr__(self):
        return ("freud.order.{cls}(box={box}, r_max={r_max}, "
                "Qthreshold={Qthreshold}, Sthreshold={Sthreshold}, "
                "l={sph_l})").format(cls=type(self).__name__,
                                     box=self.m_box,
                                     r_max=self.r_max,
                                     Qthreshold=self.Qthreshold,
                                     Sthreshold=self.Sthreshold,
                                     sph_l=self.sph_l)

    def __str__(self):
        return repr(self)


cdef class SolLiqNear(SolLiq):
    R"""A variant of the :class:`~SolLiq` class that performs its average over nearest neighbor particles as determined by an instance of :class:`freud.locality.NeighborList`. The number of included neighbors is determined by the num_neighbors parameter to the constructor.

    .. moduleauthor:: Richmond Newman <newmanrs@umich.edu>

    Args:
        box (:class:`freud.box.Box`):
            Simulation box.
        r_max (float):
            Cutoff radius for the local order parameter. Values near the first
            minimum of the RDF are recommended.
        Qthreshold (float):
            Value of dot product threshold when evaluating
            :math:`Q_{lm}^*(i) Q_{lm}(j)` to determine if a neighbor pair is a
            solid-like bond. (For :math:`l=6`, 0.7 generally good for FCC or
            BCC structures).
        Sthreshold (unsigned int):
            Minimum required number of adjacent solid-link bonds for a particle
            to be considered solid-like for clustering. (For :math:`l=6`, 6-8
            is generally good for FCC or BCC structures).
        l (unsigned int):
            Choose spherical harmonic :math:`Q_l`. Must be positive and even.
        num_neighbors (unsigned int, optional):
            Number of nearest neighbors. Must be a positive number.
            (Default value = :code:`12`).

    Attributes:
        box (:class:`freud.box.Box`):
            Box used in the calculation.
        largest_cluster_size (unsigned int):
            The largest cluster size. Must call a compute method first.
        cluster_sizes (unsigned int):
            The sizes of all clusters.
        largest_cluster_size (unsigned int):
            The largest cluster size. Must call a compute method first.
        Ql_mi (:math:`\left(N_{particles}\right)` :class:`numpy.ndarray`):
            The last computed :math:`Q_{lmi}` for each particle.
        clusters (:math:`\left(N_{particles}\right)` :class:`numpy.ndarray`):
            The last computed set of solid-like cluster indices for each
            particle.
        num_connections (:math:`\left(N_{particles}\right)` :class:`numpy.ndarray`):
            The number of connections per particle.
        Ql_dot_ij (:math:`\left(N_{particles}\right)` :class:`numpy.ndarray`):
            Reference to the qldot_ij values.
        num_particles (unsigned int):
            Number of particles.

    .. todo:: move box to compute, this is old API
    """  # noqa: E501
    cdef num_neigh

    def __cinit__(self, box, r_max, Qthreshold, Sthreshold,
                  l, num_neighbors=12):
        cdef freud.box.Box b = freud.common.convert_box(box)
        if type(self) is SolLiqNear:
            self.thisptr = new freud._order.SolLiq(
                dereference(b.thisptr), r_max, Qthreshold, Sthreshold, l)
            self.m_box = b
            self.r_max = r_max
            self.Qthreshold = Qthreshold
            self.Sthreshold = Sthreshold
            self.sph_l = l
            self.num_neigh = num_neighbors

    def __dealloc__(self):
        del self.thisptr
        self.thisptr = NULL

    @Compute._compute()
    def compute(self, points, nlist=None):
        R"""Compute the local rotationally invariant :math:`Q_l` order
        parameter.

        Args:
            points ((:math:`N_{particles}`, 3) :class:`numpy.ndarray`):
                Points to calculate the order parameter.
            nlist (:class:`freud.locality.NeighborList`, optional):
                Neighborlist to use to find bonds.
                (Default value = :code:`None`).
        """
        defaulted_nlist = freud.locality.make_default_nlist_nn(
            self.m_box, points, points,
            self.num_neigh, nlist, True, self.r_max)
        cdef freud.locality.NeighborList nlist_ = defaulted_nlist[0]
        return SolLiq.compute(self, points, nlist_)

    @Compute._compute()
    def computeSolLiqVariant(self, points, nlist=None):
        R"""Compute the local rotationally invariant :math:`Q_l` order
        parameter.

        Args:
            points ((:math:`N_{particles}`, 3) :class:`numpy.ndarray`):
                Points to calculate the order parameter.
            nlist (:class:`freud.locality.NeighborList`, optional):
                Neighborlist to use to find bonds.
                (Default value = :code:`None`).
        """
        defaulted_nlist = freud.locality.make_default_nlist_nn(
            self.m_box, points, points,
            self.num_neigh, nlist, True, self.r_max)
        cdef freud.locality.NeighborList nlist_ = defaulted_nlist[0]
        return SolLiq.computeSolLiqVariant(self, points, nlist_)

    @Compute._compute()
    def computeSolLiqNoNorm(self, points, nlist=None):
        R"""Compute the local rotationally invariant :math:`Q_l` order
        parameter.

        Args:
            points ((:math:`N_{particles}`, 3) :class:`numpy.ndarray`):
                Points to calculate the order parameter.
            nlist (:class:`freud.locality.NeighborList`, optional):
                Neighborlist to use to find bonds.
                (Default value = :code:`None`).
        """
        defaulted_nlist = freud.locality.make_default_nlist_nn(
            self.m_box, points, points,
            self.num_neigh, nlist, True, self.r_max)
        cdef freud.locality.NeighborList nlist_ = defaulted_nlist[0]
        return SolLiq.computeSolLiqNoNorm(self, points, nlist_)

    def __repr__(self):
        return ("freud.order.{cls}(box={box}, r_max={r_max}, "
                "Qthreshold={Qthreshold}, Sthreshold={Sthreshold}, "
                "l={sph_l}, "
                "num_neighbors={n})").format(cls=type(self).__name__,
                                             box=self.m_box,
                                             r_max=self.r_max,
                                             Qthreshold=self.Qthreshold,
                                             Sthreshold=self.Sthreshold,
                                             sph_l=self.sph_l,
                                             n=self.num_neigh)

    def __str__(self):
        return repr(self)


cdef class RotationalAutocorrelation(Compute):
    """Calculates a measure of total rotational autocorrelation based on
    hyperspherical harmonics as laid out in "Design rules for engineering
    colloidal plastic crystals of hard polyhedra - phase behavior and
    directional entropic forces" by Karas et al. (currently in preparation).
    The output is not a correlation function, but rather a scalar value that
    measures total system orientational correlation with an initial state. As
    such, the output can be treated as an order parameter measuring degrees of
    rotational (de)correlation. For analysis of a trajectory, the compute call
    needs to be done at each trajectory frame.

    .. moduleauthor:: Andrew Karas <askaras@umich.edu>
    .. moduleauthor:: Vyas Ramasubramani <vramasub@umich.edu>

    Args:
        l (int):
            Order of the hyperspherical harmonic. Must be a positive, even
            integer.

    Attributes:
        num_orientations (unsigned int):
            The number of orientations used in computing the last set.
        azimuthal (int):
            The azimuthal quantum number, which defines the order of the
            hyperspherical harmonic. Must be a positive, even integer.
        ra_array ((:math:`N_{orientations}`) :class:`numpy.ndarray`):
            The per-orientation array of rotational autocorrelation values
            calculated by the last call to compute.
        autocorrelation (float):
            The autocorrelation computed in the last call to compute.
    """
    cdef freud._order.RotationalAutocorrelation * thisptr
    cdef unsigned int l

    def __cinit__(self, l):
        if l % 2 or l < 0:
            raise ValueError(
                "The quantum number must be a positive, even integer.")
        self.l = l  # noqa
        self.thisptr = new freud._order.RotationalAutocorrelation(
            self.l)

    def __dealloc__(self):
        del self.thisptr

    @Compute._compute()
    def compute(self, ref_orientations, orientations):
        """Calculates the rotational autocorrelation function for a single frame.

        Args:
            ref_orientations ((:math:`N_{orientations}`, 4) :class:`numpy.ndarray`):
                Reference orientations for the initial frame.
            orientations ((:math:`N_{orientations}`, 4) :class:`numpy.ndarray`):
                Orientations for the frame of interest.
        """  # noqa
        ref_orientations = freud.common.convert_array(
            ref_orientations, shape=(None, 4))
        orientations = freud.common.convert_array(
            orientations, shape=ref_orientations.shape)

        cdef const float[:, ::1] l_ref_orientations = ref_orientations
        cdef const float[:, ::1] l_orientations = orientations
        cdef unsigned int nP = orientations.shape[0]

        with nogil:
            self.thisptr.compute(
                <quat[float]*> &l_ref_orientations[0, 0],
                <quat[float]*> &l_orientations[0, 0],
                nP)
        return self

    @Compute._computed_property()
    def autocorrelation(self):
        cdef float Ft = self.thisptr.getRotationalAutocorrelation()
        return Ft

    @Compute._computed_property()
    def ra_array(self):
        cdef unsigned int num_orientations = self.thisptr.getN()
        cdef np.complex64_t[::1] result = \
            <np.complex64_t[:num_orientations]> self.thisptr.getRAArray().get()
        return np.asarray(result, dtype=np.complex64)

    @Compute._computed_property()
    def num_orientations(self):
        cdef unsigned int num = self.thisptr.getN()
        return num

    @property
    def azimuthal(self):
        cdef unsigned int azimuthal = self.thisptr.getL()
        return azimuthal

    def __repr__(self):
        return "freud.order.{cls}(l={sph_l})".format(cls=type(self).__name__,
                                                     sph_l=self.l)

    def __str__(self):
        return repr(self)<|MERGE_RESOLUTION|>--- conflicted
+++ resolved
@@ -663,873 +663,6 @@
         return repr(self)
 
 
-<<<<<<< HEAD
-=======
-cdef class LocalQl(Compute):
-    R"""Compute the local Steinhardt [Steinhardt1983]_ rotationally invariant
-    :math:`Q_l` order parameter for a set of points.
-
-    Implements the local rotationally invariant :math:`Q_l` order parameter
-    described by Steinhardt. For a particle i, we calculate the average
-    :math:`Q_l` by summing the spherical harmonics between particle :math:`i`
-    and its neighbors :math:`j` in a local region:
-    :math:`\overline{Q}_{lm}(i) = \frac{1}{N_b}
-    \displaystyle\sum_{j=1}^{N_b} Y_{lm}(\theta(\vec{r}_{ij}),
-    \phi(\vec{r}_{ij}))`. The particles included in the sum are determined
-    by the r_max argument to the constructor.
-
-    This is then combined in a rotationally invariant fashion to remove local
-    orientational order as follows: :math:`Q_l(i)=\sqrt{\frac{4\pi}{2l+1}
-    \displaystyle\sum_{m=-l}^{l} |\overline{Q}_{lm}|^2 }`.
-
-    The :meth:`~computeAve` method provides access to a variant of this
-    parameter that performs a average over the first and second shell combined
-    [Lechner2008]_. To compute this parameter, we perform a second averaging
-    over the first neighbor shell of the particle to implicitly include
-    information about the second neighbor shell. This averaging is performed by
-    replacing the value :math:`\overline{Q}_{lm}(i)` in the original
-    definition by the average value of :math:`\overline{Q}_{lm}(k)` over all
-    the :math:`k` neighbors of particle :math:`i` as well as itself.
-
-    The :meth:`~computeNorm` and :meth:`~computeAveNorm` methods provide
-    normalized versions of :meth:`~compute` and :meth:`~computeAve`,
-    where the normalization is performed by dividing by the average
-    :math:`Q_{lm}` values over all particles.
-
-    .. moduleauthor:: Xiyu Du <xiyudu@umich.edu>
-    .. moduleauthor:: Vyas Ramasubramani <vramasub@umich.edu>
-
-    Args:
-        box (:class:`freud.box.Box`):
-            Simulation box.
-        r_max (float):
-            Cutoff radius for the local order parameter. Values near the first
-            minimum of the RDF are recommended.
-        l (unsigned int):
-            Spherical harmonic quantum number l. Must be a positive integer.
-        r_min (float, optional):
-            Lower bound for computing the local order parameter. Allows looking
-            at, for instance, only the second shell, or some other arbitrary
-            RDF region (Default value = :code:`0`).
-
-    Attributes:
-        box (:class:`freud.box.Box`):
-            Box used in the calculation.
-        num_particles (unsigned int):
-            Number of particles.
-        Ql (:math:`\left(N_{particles}\right)` :class:`numpy.ndarray`):
-            The last computed :math:`Q_l` for each particle (filled with NaN
-            for particles with no neighbors).
-        ave_Ql (:math:`\left(N_{particles}\right)` :class:`numpy.ndarray`):
-            The last computed :math:`\bar{Q_l}` for each particle (filled with
-            NaN for particles with no neighbors).
-        norm_Ql (:math:`\left(N_{particles}\right)` :class:`numpy.ndarray`):
-            The last computed :math:`Q_l` for each particle normalized by the
-            value over all particles (filled with NaN for particles with no
-            neighbors).
-        ave_norm_Ql (:math:`\left(N_{particles}\right)` :class:`numpy.ndarray`):
-            The last computed :math:`\bar{Q_l}` for each particle normalized
-            by the value over all particles (filled with NaN for particles with
-            no neighbors).
-
-    .. todo:: move box to compute, this is old API
-    """  # noqa: E501
-    cdef freud._order.LocalQl * qlptr
-    cdef freud.box.Box m_box
-    cdef r_max
-    cdef sph_l
-    cdef r_min
-    cdef plot_mode
-
-    def __cinit__(self, box, r_max, l, r_min=0, *args, **kwargs):
-        cdef freud.box.Box b = freud.common.convert_box(box)
-        if type(self) is LocalQl:
-            self.m_box = b
-            self.r_max = r_max
-            self.sph_l = l
-            self.r_min = r_min
-            self.qlptr = new freud._order.LocalQl(
-                dereference(b.thisptr), r_max, l, r_min)
-
-    def __dealloc__(self):
-        if type(self) is LocalQl:
-            del self.qlptr
-            self.qlptr = NULL
-
-    @property
-    def box(self):
-        return freud.box.BoxFromCPP(<freud._box.Box> self.qlptr.getBox())
-
-    @box.setter
-    def box(self, value):
-        cdef freud.box.Box b = freud.common.convert_box(value)
-        self.qlptr.setBox(dereference(b.thisptr))
-
-    def setBox(self, box):
-        R"""Reset the simulation box.
-
-        Args:
-            box (:class:`freud.box.Box`): Simulation box.
-        """
-        self.box = box
-
-    @Compute._computed_property(("compute", "computeAve",
-                                "computeAveNorm", "computeNorm"))
-    def num_particles(self):
-        cdef unsigned int np = self.qlptr.getNP()
-        return np
-
-    @Compute._computed_property("compute")
-    def Ql(self):
-        cdef unsigned int n_particles = self.qlptr.getNP()
-        cdef const float[::1] Ql = \
-            <float[:n_particles]> self.qlptr.getQl().get()
-        return np.asarray(Ql)
-
-    @Compute._computed_property("computeAve")
-    def ave_Ql(self):
-        cdef unsigned int n_particles = self.qlptr.getNP()
-        cdef const float[::1] ave_Ql = \
-            <float[:n_particles]> self.qlptr.getAveQl().get()
-        return np.asarray(ave_Ql)
-
-    @Compute._computed_property("computeNorm")
-    def norm_Ql(self):
-        cdef unsigned int n_particles = self.qlptr.getNP()
-        cdef const float[::1] norm_Ql = \
-            <float[:n_particles]> self.qlptr.getQlNorm().get()
-        return np.asarray(norm_Ql)
-
-    @Compute._computed_property("computeAveNorm")
-    def ave_norm_Ql(self):
-        cdef unsigned int n_particles = self.qlptr.getNP()
-        cdef const float[::1] ave_norm_Ql = \
-            <float[:n_particles]> self.qlptr.getQlAveNorm().get()
-        return np.asarray(ave_norm_Ql)
-
-    @Compute._compute("compute")
-    def compute(self, points, nlist=None):
-        R"""Compute the order parameter.
-
-        Args:
-            points ((:math:`N_{particles}`, 3) :class:`numpy.ndarray`):
-                Points to calculate the order parameter.
-            nlist (:class:`freud.locality.NeighborList`, optional):
-                Neighborlist to use to find bonds.
-                (Default value = :code:`None`).
-        """
-        points = freud.common.convert_array(points, shape=(None, 3))
-
-        cdef const float[:, ::1] l_points = points
-        cdef unsigned int nP = l_points.shape[0]
-
-        if nlist is not None:
-            do_filter = False
-
-        defaulted_nlist = freud.locality.make_default_nlist(
-            self.m_box, points, points, self.r_max, nlist, True)
-        cdef freud.locality.NeighborList nlist_ = defaulted_nlist[0]
-
-        # Filter out points below rmin if we made a default neighborlist.
-        if do_filter:
-            nlist_.filter_r(self.m_box, points, points, self.rmax, self.rmin)
-
-        self.qlptr.compute(nlist_.get_ptr(), <vec3[float]*> &l_points[0, 0],
-                           nP)
-        self.plot_mode = "Ql"
-        return self
-
-    @Compute._compute("computeAve")
-    def computeAve(self, points, nlist=None):
-        R"""Compute the order parameter over two nearest neighbor shells.
-
-        Args:
-            points ((:math:`N_{particles}`, 3) :class:`numpy.ndarray`):
-                Points to calculate the order parameter.
-            nlist (:class:`freud.locality.NeighborList`, optional):
-                Neighborlist to use to find bonds.
-                (Default value = :code:`None`).
-        """
-        points = freud.common.convert_array(points, shape=(None, 3))
-
-        cdef const float[:, ::1] l_points = points
-        cdef unsigned int nP = l_points.shape[0]
-
-        if nlist is not None:
-            do_filter = False
-
-        defaulted_nlist = freud.locality.make_default_nlist(
-            self.m_box, points, points, self.r_max, nlist, True)
-        cdef freud.locality.NeighborList nlist_ = defaulted_nlist[0]
-
-        # Filter out points below rmin if we made a default neighborlist.
-        if do_filter:
-            nlist_.filter_r(self.m_box, points, points, self.rmax, self.rmin)
-
-        self.qlptr.compute(nlist_.get_ptr(),
-                           <vec3[float]*> &l_points[0, 0], nP)
-        self.qlptr.computeAve(nlist_.get_ptr(),
-                              <vec3[float]*> &l_points[0, 0], nP)
-        self.plot_mode = "ave_Ql"
-        return self
-
-    @Compute._compute("computeNorm")
-    def computeNorm(self, points, nlist=None):
-        R"""Compute the order parameter normalized by the average spherical
-        harmonic value over all the particles.
-
-        Args:
-            points ((:math:`N_{particles}`, 3) :class:`numpy.ndarray`):
-                Points to calculate the order parameter.
-            nlist (:class:`freud.locality.NeighborList`, optional):
-                Neighborlist to use to find bonds
-                (Default value = :code:`None`).
-        """
-        points = freud.common.convert_array(points, shape=(None, 3))
-
-        cdef const float[:, ::1] l_points = points
-        cdef unsigned int nP = l_points.shape[0]
-
-        if nlist is not None:
-            do_filter = False
-
-        defaulted_nlist = freud.locality.make_default_nlist(
-            self.m_box, points, points, self.r_max, nlist, True)
-        cdef freud.locality.NeighborList nlist_ = defaulted_nlist[0]
-
-        # Filter out points below rmin if we made a default neighborlist.
-        if do_filter:
-            nlist_.filter_r(self.m_box, points, points, self.rmax, self.rmin)
-
-        self.qlptr.compute(nlist_.get_ptr(),
-                           <vec3[float]*> &l_points[0, 0], nP)
-        self.qlptr.computeNorm(<vec3[float]*> &l_points[0, 0], nP)
-        self.plot_mode = "norm_Ql"
-        return self
-
-    @Compute._compute("computeAveNorm")
-    def computeAveNorm(self, points, nlist=None):
-        R"""Compute the order parameter over two nearest neighbor shells
-        normalized by the average spherical harmonic value over all the
-        particles.
-
-        Args:
-            points ((:math:`N_{particles}`, 3) :class:`numpy.ndarray`):
-                Points to calculate the order parameter.
-            nlist (:class:`freud.locality.NeighborList`, optional):
-                Neighborlist to use to find bonds.
-                (Default value = :code:`None`).
-        """
-        points = freud.common.convert_array(points, shape=(None, 3))
-
-        cdef const float[:, ::1] l_points = points
-        cdef unsigned int nP = l_points.shape[0]
-
-        if nlist is not None:
-            do_filter = False
-
-        defaulted_nlist = freud.locality.make_default_nlist(
-            self.m_box, points, points, self.r_max, nlist, True)
-        cdef freud.locality.NeighborList nlist_ = defaulted_nlist[0]
-
-        # Filter out points below rmin if we made a default neighborlist.
-        if do_filter:
-            nlist_.filter_r(self.m_box, points, points, self.rmax, self.rmin)
-
-        self.qlptr.compute(nlist_.get_ptr(),
-                           <vec3[float]*> &l_points[0, 0], nP)
-        self.qlptr.computeAve(nlist_.get_ptr(),
-                              <vec3[float]*> &l_points[0, 0], nP)
-        self.qlptr.computeAveNorm(<vec3[float]*> &l_points[0, 0], nP)
-        self.plot_mode = "ave_norm_Ql"
-        return self
-
-    def __repr__(self):
-        return ("freud.order.{cls}(box={box}, r_max={r_max}, l={sph_l}, "
-                "r_min={r_min})").format(cls=type(self).__name__,
-                                         box=self.m_box,
-                                         r_max=self.r_max,
-                                         sph_l=self.sph_l,
-                                         r_min=self.r_min)
-
-    def __str__(self):
-        return repr(self)
-
-    def _plot(self, mode, name, near, ax):
-        R"""Helper function for plotting.
-
-        Args:
-            mode (str): Plot mode that is an attribute of :code:`self`.
-            name (str): "Q" or "W".
-            near (bool): If true, add Near in title.
-            ax (:class:`matplotlib.axes.Axes`): Axis to plot on. If
-                :code:`None`, make a new figure and axis.
-                (Default value = :code:`None`)
-
-        Returns:
-            (:class:`matplotlib.axes.Axes`): Axis with the plot.
-        """
-        import freud.plot
-        plot_data = getattr(self, mode)
-        mode = mode.replace(name, "Q")
-        if mode == "Ql":
-            mode_str = ""
-        elif mode == "ave_Ql":
-            mode_str = "Average"
-        elif mode == "norm_Ql":
-            mode_str = "Normalized"
-        elif mode == "ave_norm_Ql":
-            mode_str = "Average Normalized"
-        else:
-            raise RuntimeError("Invalid plot moode.")
-        title = r"Local ${}_{{{}}}$".format(name, self.sph_l)
-        if near:
-            title += " Near"
-        xlabel = r"{} ${}_{{{}}}$".format(mode_str, name, self.sph_l)
-        return freud.plot.histogram_plot(plot_data,
-                                         title=title,
-                                         xlabel=xlabel,
-                                         ylabel=r"Number of particles",
-                                         ax=ax)
-
-    @Compute._computed_method(("compute", "computeNorm",
-                               "computeAve", "computeAveNorm"))
-    def plot(self, ax=None, mode=None):
-        """Plot Ql.
-
-        Args:
-            ax (:class:`matplotlib.axes.Axes`, optional): Axis to plot on. If
-                :code:`None`, make a new figure and axis.
-                (Default value = :code:`None`)
-            mode (str, optional): Plotting mode. Must be one of "Ql", "ave_Ql",
-                "norm_Ql" and "ave_norm_Ql". Plots the given attribute.
-                If :code:`None`, plot the most recent computed attribute.
-                (Default value = :code:`None`)
-
-        Returns:
-            (:class:`matplotlib.axes.Axes`): Axis with the plot.
-        """
-        if mode is None:
-            mode = self.plot_mode
-        return self._plot(mode, "Q", False, ax)
-
-    def _repr_png_(self):
-        import freud.plot
-        try:
-            return freud.plot.ax_to_bytes(self.plot(mode=self.plot_mode))
-        except AttributeError:
-            return None
-
-
-cdef class LocalQlNear(LocalQl):
-    R"""A variant of the :class:`~LocalQl` class that performs its average
-    over nearest neighbor particles as determined by an instance of
-    :class:`freud.locality.NeighborList`. The number of included neighbors
-    is determined by the num_neighbors parameter to the constructor.
-
-    .. moduleauthor:: Xiyu Du <xiyudu@umich.edu>
-    .. moduleauthor:: Vyas Ramasubramani <vramasub@umich.edu>
-
-    Args:
-        box (:class:`freud.box.Box`):
-            Simulation box.
-        r_max (float):
-            Cutoff radius for the local order parameter. Values near the first
-            minimum of the RDF are recommended.
-        l (unsigned int):
-            Spherical harmonic quantum number l. Must be a positive number.
-        num_neighbors (unsigned int, optional):
-            Number of nearest neighbors. must be a positive integer.
-            (Default value = :code:`12`).
-
-    Attributes:
-        box (:class:`freud.box.Box`):
-            Box used in the calculation.
-        num_particles (unsigned int):
-            Number of particles.
-        Ql (:math:`\left(N_{particles}\right)` :class:`numpy.ndarray`):
-            The last computed :math:`Q_l` for each particle (filled with NaN
-            for particles with no neighbors).
-        ave_Ql (:math:`\left(N_{particles}\right)` :class:`numpy.ndarray`):
-            The last computed :math:`\bar{Q_l}` for each particle (filled with
-            NaN for particles with no neighbors).
-        norm_Ql (:math:`\left(N_{particles}\right)` :class:`numpy.ndarray`):
-            The last computed :math:`Q_l` for each particle normalized by the
-            value over all particles (filled with NaN for particles with no
-            neighbors).
-        ave_norm_Ql (:math:`\left(N_{particles}\right)` :class:`numpy.ndarray`):
-            The last computed :math:`\bar{Q_l}` for each particle normalized
-            by the value over all particles (filled with NaN for particles with
-            no neighbors).
-
-    .. todo:: move box to compute, this is old API
-    """  # noqa: E501
-    cdef num_neigh
-
-    def __cinit__(self, box, r_max, l, num_neighbors=12):
-        # Note that we cannot leverage super here because the
-        # type conditional in the parent will prevent it.
-        # Unfortunately, this is necessary for proper memory
-        # management in this inheritance structure.
-        cdef freud.box.Box b = freud.common.convert_box(box)
-        if type(self) == LocalQlNear:
-            self.qlptr = new freud._order.LocalQl(
-                dereference(b.thisptr), r_max, l, 0)
-            self.m_box = b
-            self.r_max = r_max
-            self.sph_l = l
-            self.num_neigh = num_neighbors
-
-    def __dealloc__(self):
-        if type(self) == LocalQlNear:
-            del self.qlptr
-            self.qlptr = NULL
-
-    @Compute._compute("compute")
-    def compute(self, points, nlist=None):
-        R"""Compute the order parameter.
-
-        Args:
-            points ((:math:`N_{particles}`, 3) :class:`numpy.ndarray`):
-                Points to calculate the order parameter.
-            nlist (:class:`freud.locality.NeighborList`, optional):
-                Neighborlist to use to find bonds.
-                (Default value = :code:`None`).
-        """
-        defaulted_nlist = freud.locality.make_default_nlist_nn(
-            self.m_box, points, points,
-            self.num_neigh, nlist, True, self.r_max)
-        cdef freud.locality.NeighborList nlist_ = defaulted_nlist[0]
-        return super(LocalQlNear, self).compute(points, nlist_)
-
-    @Compute._compute("computeAve")
-    def computeAve(self, points, nlist=None):
-        R"""Compute the order parameter over two nearest neighbor shells.
-
-        Args:
-            points ((:math:`N_{particles}`, 3) :class:`numpy.ndarray`):
-                Points to calculate the order parameter.
-            nlist (:class:`freud.locality.NeighborList`, optional):
-                Neighborlist to use to find bonds.
-                (Default value = :code:`None`).
-        """
-        defaulted_nlist = freud.locality.make_default_nlist_nn(
-            self.m_box, points, points,
-            self.num_neigh, nlist, True, self.r_max)
-        cdef freud.locality.NeighborList nlist_ = defaulted_nlist[0]
-        return super(LocalQlNear, self).computeAve(points, nlist_)
-
-    @Compute._compute("computeNorm")
-    def computeNorm(self, points, nlist=None):
-        R"""Compute the order parameter normalized by the average spherical
-        harmonic value over all the particles.
-
-        Args:
-            points ((:math:`N_{particles}`, 3) :class:`numpy.ndarray`):
-                Points to calculate the order parameter.
-            nlist (:class:`freud.locality.NeighborList`, optional):
-                Neighborlist to use to find bonds.
-                (Default value = :code:`None`).
-        """
-        defaulted_nlist = freud.locality.make_default_nlist_nn(
-            self.m_box, points, points,
-            self.num_neigh, nlist, True, self.r_max)
-        cdef freud.locality.NeighborList nlist_ = defaulted_nlist[0]
-        return super(LocalQlNear, self).computeNorm(points, nlist_)
-
-    @Compute._compute("computeAveNorm")
-    def computeAveNorm(self, points, nlist=None):
-        R"""Compute the order parameter over two nearest neighbor shells
-        normalized by the average spherical harmonic value over all the
-        particles.
-
-        Args:
-            points ((:math:`N_{particles}`, 3) :class:`numpy.ndarray`):
-                Points to calculate the order parameter.
-            nlist (:class:`freud.locality.NeighborList`, optional):
-                Neighborlist to use to find bonds.
-                (Default value = :code:`None`).
-        """
-        defaulted_nlist = freud.locality.make_default_nlist_nn(
-            self.m_box, points, points,
-            self.num_neigh, nlist, True, self.r_max)
-        cdef freud.locality.NeighborList nlist_ = defaulted_nlist[0]
-        return super(LocalQlNear, self).computeAveNorm(points, nlist_)
-
-    def __repr__(self):
-        return ("freud.order.{cls}(box={box}, r_max={r_max}, l={sph_l}, "
-                "num_neighbors={n})").format(cls=type(self).__name__,
-                                             box=self.m_box,
-                                             r_max=self.r_max,
-                                             sph_l=self.sph_l,
-                                             n=self.num_neigh)
-
-    def __str__(self):
-        return repr(self)
-
-    @Compute._computed_method(("compute", "computeNorm",
-                               "computeAve", "computeAveNorm"))
-    def plot(self, ax=None, mode=None):
-        """Plot Ql.
-
-        Args:
-            ax (:class:`matplotlib.axes.Axes`, optional): Axis to plot on. If
-                :code:`None`, make a new figure and axis.
-                (Default value = :code:`None`).
-            mode (str, optional): Plotting mode. Must be one of "Ql", "ave_Ql",
-                "norm_Ql" and "ave_norm_Ql". Plots the given attribute.
-                If :code:`None`, plot the most recent computed attribute.
-                (Default value = :code:`None`).
-
-        Returns:
-            (:class:`matplotlib.axes.Axes`): Axis with the plot.
-        """
-        if mode is None:
-            mode = self.plot_mode
-        return self._plot(mode, "Q", True, ax)
-
-
-cdef class LocalWl(LocalQl):
-    R"""Compute the local Steinhardt [Steinhardt1983]_ rotationally invariant
-    :math:`W_l` order parameter for a set of points.
-
-    Implements the local rotationally invariant :math:`W_l` order parameter
-    described by Steinhardt. For a particle i, we calculate the average
-    :math:`W_l` by summing the spherical harmonics between particle :math:`i`
-    and its neighbors :math:`j` in a local region:
-    :math:`\overline{Q}_{lm}(i) = \frac{1}{N_b}
-    \displaystyle\sum_{j=1}^{N_b} Y_{lm}(\theta(\vec{r}_{ij}),
-    \phi(\vec{r}_{ij}))`. The particles included in the sum are determined
-    by the r_max argument to the constructor.
-
-    The :math:`W_l` is then defined as a weighted average over the
-    :math:`\overline{Q}_{lm}(i)` values using Wigner 3j symbols
-    (Clebsch-Gordan coefficients). The resulting combination is rotationally
-    (i.e. frame) invariant.
-
-    The :meth:`~computeAve` method provides access to a variant of this
-    parameter that performs a average over the first and second shell combined
-    [Lechner2008]_. To compute this parameter, we perform a second averaging
-    over the first neighbor shell of the particle to implicitly include
-    information about the second neighbor shell. This averaging is performed by
-    replacing the value :math:`\overline{Q}_{lm}(i)` in the original
-    definition by the average value of :math:`\overline{Q}_{lm}(k)` over all
-    the :math:`k` neighbors of particle :math:`i` as well as itself.
-
-    The :meth:`~computeNorm` and :meth:`~computeAveNorm` methods provide
-    normalized versions of :meth:`~compute` and :meth:`~computeAve`,
-    where the normalization is performed by dividing by the average
-    :math:`Q_{lm}` values over all particles.
-
-    .. moduleauthor:: Xiyu Du <xiyudu@umich.edu>
-    .. moduleauthor:: Vyas Ramasubramani <vramasub@umich.edu>
-    .. moduleauthor:: Bradley Dice <bdice@bradleydice.com>
-
-    Args:
-        box (:class:`freud.box.Box`):
-            Simulation box.
-        r_max (float):
-            Cutoff radius for the local order parameter. Values near the first
-            minimum of the RDF are recommended.
-        l (unsigned int):
-            Spherical harmonic quantum number l. Must be a positive integer.
-        r_min (float, optional):
-            Lower bound for computing the local order parameter. Allows looking
-            at, for instance, only the second shell, or some other arbitrary
-            RDF region (Default value = :code:`0`).
-
-    Attributes:
-        box (:class:`freud.box.Box`):
-            Box used in the calculation.
-        num_particles (unsigned int):
-            Number of particles.
-        Wl (:math:`\left(N_{particles}\right)` :class:`numpy.ndarray`):
-            The last computed :math:`W_l` for each particle (filled with NaN
-            for particles with no neighbors).
-        ave_Wl (:math:`\left(N_{particles}\right)` :class:`numpy.ndarray`):
-            The last computed :math:`\bar{W}_l` for each particle (filled with
-            NaN for particles with no neighbors).
-        norm_Wl (:math:`\left(N_{particles}\right)` :class:`numpy.ndarray`):
-            The last computed :math:`W_l` for each particle normalized by the
-            value over all particles (filled with NaN for particles with no
-            neighbors).
-        ave_norm_Wl (:math:`\left(N_{particles}\right)` :class:`numpy.ndarray`):
-            The last computed :math:`\bar{W}_l` for each particle normalized
-            by the value over all particles (filled with NaN for particles with
-            no neighbors).
-
-    .. todo:: move box to compute, this is old API
-    """  # noqa: E501
-    cdef freud._order.LocalWl * thisptr
-
-    # List of Ql attributes to remove
-    delattrs = ['Ql', 'getQl',
-                'ave_Ql', 'getAveQl',
-                'norm_Ql', 'getQlNorm',
-                'ave_norm_Ql', 'getQlAveNorm']
-
-    def __cinit__(self, box, r_max, l, r_min=0, *args, **kwargs):
-        cdef freud.box.Box b = freud.common.convert_box(box)
-        if type(self) is LocalWl:
-            self.thisptr = self.qlptr = new freud._order.LocalWl(
-                dereference(b.thisptr), r_max, l, r_min)
-            self.m_box = b
-            self.r_max = r_max
-            self.sph_l = l
-            self.r_min = r_min
-
-    def __dealloc__(self):
-        if type(self) is LocalWl:
-            del self.thisptr
-            self.thisptr = NULL
-
-    def __getattribute__(self, name):
-        # Remove access to Ql methods from this class, their values may be
-        # uninitialized and are not dependable.
-        if name in LocalWl.delattrs:
-            raise AttributeError(name)
-        else:
-            return super(LocalWl, self).__getattribute__(name)
-
-    def __dir__(self):
-        # Prevent unwanted Ql methods from appearing in dir output
-        return sorted(set(dir(self.__class__)) -
-                      set(self.__class__.delattrs))
-
-    @Compute._computed_property("compute")
-    def Wl(self):
-        cdef unsigned int n_particles = self.qlptr.getNP()
-        cdef const float[::1] Wl = \
-            <float[:n_particles]> self.thisptr.getWl().get()
-        return np.asarray(Wl)
-
-    @Compute._computed_property("computeAve")
-    def ave_Wl(self):
-        cdef unsigned int n_particles = self.qlptr.getNP()
-        cdef const float[::1] ave_Wl = \
-            <float[:n_particles]> self.thisptr.getAveWl().get()
-        return np.asarray(ave_Wl)
-
-    @Compute._computed_property("computeNorm")
-    def norm_Wl(self):
-        cdef unsigned int n_particles = self.qlptr.getNP()
-        cdef const float[::1] norm_Wl = \
-            <float[:n_particles]> self.thisptr.getWlNorm().get()
-        return np.asarray(norm_Wl)
-
-    @Compute._computed_property("computeAveNorm")
-    def ave_norm_Wl(self):
-        cdef unsigned int n_particles = self.qlptr.getNP()
-        cdef const float[::1] ave_norm_Wl = \
-            <float[:n_particles]> self.thisptr.getAveNormWl().get()
-        return np.asarray(ave_norm_Wl)
-
-    def __repr__(self):
-        return ("freud.order.{cls}(box={box}, r_max={r_max}, l={sph_l}, "
-                "r_min={r_min})").format(cls=type(self).__name__,
-                                         box=self.m_box,
-                                         r_max=self.r_max,
-                                         sph_l=self.sph_l,
-                                         r_min=self.r_min)
-
-    def __str__(self):
-        return repr(self)
-
-    @Compute._computed_method(("compute", "computeNorm",
-                               "computeAve", "computeAveNorm"))
-    def plot(self, ax=None, mode=None):
-        """Plot Wl.
-
-        Args:
-            ax (:class:`matplotlib.axes.Axes`, optional): Axis to plot on. If
-                :code:`None`, make a new figure and axis.
-                (Default value = :code:`None`).
-            mode (str, optional): Plotting mode. Must be one of "Wl", "ave_Wl",
-                "norm_Wl" and "ave_norm_Wl". Plots the given attribute.
-                If :code:`None`, plot the most recent computed attribute.
-                (Default value = :code:`None`).
-
-        Returns:
-            (:class:`matplotlib.axes.Axes`): Axis with the plot.
-        """
-        if mode is None:
-            mode = self.plot_mode
-        return self._plot(mode, "W", False, ax)
-
-    def _repr_png_(self):
-        import freud.plot
-        try:
-            return freud.plot.ax_to_bytes(
-                self.plot(mode=self.plot_mode.replace("Q", "W")))
-        except AttributeError:
-            return None
-
-
-cdef class LocalWlNear(LocalWl):
-    R"""A variant of the :class:`~LocalWl` class that performs its average
-    over nearest neighbor particles as determined by an instance of
-    :class:`freud.locality.NeighborList`. The number of included neighbors
-    is determined by the num_neighbors parameter to the constructor.
-
-    .. moduleauthor:: Xiyu Du <xiyudu@umich.edu>
-    .. moduleauthor:: Vyas Ramasubramani <vramasub@umich.edu>
-
-    Args:
-        box (:class:`freud.box.Box`):
-            Simulation box.
-        r_max (float):
-            Cutoff radius for the local order parameter. Values near the first
-            minimum of the RDF are recommended.
-        l (unsigned int):
-            Spherical harmonic quantum number l. Must be a positive number
-        num_neighbors (unsigned int, optional):
-            Number of nearest neighbors. Must be a positive number.
-            (Default value = :code:`12`).
-
-
-    Attributes:
-        box (:class:`freud.box.Box`):
-            Box used in the calculation.
-        num_particles (unsigned int):
-            Number of particles.
-        Wl (:math:`\left(N_{particles}\right)` :class:`numpy.ndarray`):
-            The last computed :math:`W_l` for each particle (filled with NaN
-            for particles with no neighbors).
-        ave_Wl (:math:`\left(N_{particles}\right)` :class:`numpy.ndarray`):
-            The last computed :math:`\bar{W}_l` for each particle (filled with
-            NaN for particles with no neighbors).
-        norm_Wl (:math:`\left(N_{particles}\right)` :class:`numpy.ndarray`):
-            The last computed :math:`W_l` for each particle normalized by the
-            value over all particles (filled with NaN for particles with no
-            neighbors).
-        ave_norm_Wl (:math:`\left(N_{particles}\right)` :class:`numpy.ndarray`):
-            The last computed :math:`\bar{W}_l` for each particle normalized
-            by the value over all particles (filled with NaN for particles with
-            no neighbors).
-
-    .. todo:: move box to compute, this is old API
-    """  # noqa: E501
-    cdef num_neigh
-
-    def __cinit__(self, box, r_max, l, num_neighbors=12):
-        cdef freud.box.Box b = freud.common.convert_box(box)
-        if type(self) is LocalWlNear:
-            self.thisptr = self.qlptr = new freud._order.LocalWl(
-                dereference(b.thisptr), r_max, l, 0)
-            self.m_box = b
-            self.r_max = r_max
-            self.sph_l = l
-            self.num_neigh = num_neighbors
-
-    def __dealloc__(self):
-        del self.thisptr
-        self.thisptr = NULL
-
-    @Compute._compute("compute")
-    def compute(self, points, nlist=None):
-        R"""Compute the order parameter.
-
-        Args:
-            points ((:math:`N_{particles}`, 3) :class:`numpy.ndarray`):
-                Points to calculate the order parameter.
-            nlist (:class:`freud.locality.NeighborList`, optional):
-                Neighborlist to use to find bonds.
-                (Default value = :code:`None`).
-        """
-        defaulted_nlist = freud.locality.make_default_nlist_nn(
-            self.m_box, points, points,
-            self.num_neigh, nlist, True, self.r_max)
-        cdef freud.locality.NeighborList nlist_ = defaulted_nlist[0]
-        return super(LocalWlNear, self).compute(points, nlist_)
-
-    @Compute._compute("computeAve")
-    def computeAve(self, points, nlist=None):
-        R"""Compute the order parameter over two nearest neighbor shells.
-
-        Args:
-            points ((:math:`N_{particles}`, 3) :class:`numpy.ndarray`):
-                Points to calculate the order parameter.
-            nlist (:class:`freud.locality.NeighborList`, optional):
-                Neighborlist to use to find bonds.
-                (Default value = :code:`None`).
-        """
-        defaulted_nlist = freud.locality.make_default_nlist_nn(
-            self.m_box, points, points,
-            self.num_neigh, nlist, True, self.r_max)
-        cdef freud.locality.NeighborList nlist_ = defaulted_nlist[0]
-        return super(LocalWlNear, self).computeAve(points, nlist_)
-
-    @Compute._compute("computeNorm")
-    def computeNorm(self, points, nlist=None):
-        R"""Compute the order parameter normalized by the average spherical
-        harmonic value over all the particles.
-
-        Args:
-            points ((:math:`N_{particles}`, 3) :class:`numpy.ndarray`):
-                Points to calculate the order parameter.
-            nlist (:class:`freud.locality.NeighborList`, optional):
-                Neighborlist to use to find bonds.
-                (Default value = :code:`None`).
-        """
-        defaulted_nlist = freud.locality.make_default_nlist_nn(
-            self.m_box, points, points,
-            self.num_neigh, nlist, True, self.r_max)
-        cdef freud.locality.NeighborList nlist_ = defaulted_nlist[0]
-        return super(LocalWlNear, self).computeNorm(points, nlist_)
-
-    @Compute._compute("computeAveNorm")
-    def computeAveNorm(self, points, nlist=None):
-        R"""Compute the order parameter over two nearest neighbor shells
-        normalized by the average spherical harmonic value over all the
-        particles.
-
-        Args:
-            points ((:math:`N_{particles}`, 3) :class:`numpy.ndarray`):
-                Points to calculate the order parameter.
-            nlist (:class:`freud.locality.NeighborList`, optional):
-                Neighborlist to use to find bonds.
-                (Default value = :code:`None`).
-        """
-        defaulted_nlist = freud.locality.make_default_nlist_nn(
-            self.m_box, points, points,
-            self.num_neigh, nlist, True, self.r_max)
-        cdef freud.locality.NeighborList nlist_ = defaulted_nlist[0]
-        return super(LocalWlNear, self).computeAveNorm(points, nlist_)
-
-    def __repr__(self):
-        return ("freud.order.{cls}(box={box}, r_max={r_max}, l={sph_l}, "
-                "num_neighbors={n})").format(cls=type(self).__name__,
-                                             box=self.m_box,
-                                             r_max=self.r_max,
-                                             sph_l=self.sph_l,
-                                             n=self.num_neigh)
-
-    def __str__(self):
-        return repr(self)
-
-    @Compute._computed_method(("compute", "computeNorm",
-                               "computeAve", "computeAveNorm"))
-    def plot(self, ax=None, mode=None):
-        """Plot Wl.
-
-        Args:
-            ax (:class:`matplotlib.axes.Axes`, optional): Axis to plot on. If
-                :code:`None`, make a new figure and axis.
-                (Default value = :code:`None`).
-            mode (str, optional): Plotting mode. Must be one of "Wl", "ave_Wl",
-                "norm_Wl" and "ave_norm_Wl". Plots the given attribute.
-                If :code:`None`, plot the most recent computed attribute.
-                (Default value = :code:`None`).
-
-        Returns:
-            (:class:`matplotlib.axes.Axes`): Axis with the plot.
-        """
-        if mode is None:
-            mode = self.plot_mode
-        return self._plot(mode, "W", True, ax)
-
-
->>>>>>> e4b54f01
 cdef class SolLiq(Compute):
     R"""Uses dot products of :math:`Q_{lm}` between particles for clustering.
 
