--- conflicted
+++ resolved
@@ -281,11 +281,7 @@
         :math:`(xz*L_z, yz*L_z, L_z)`."""
         return self.get_box_vector(2)
 
-<<<<<<< HEAD
-    def wrap(self, vecs, inplace=False):
-=======
     def wrap(self, vecs, out=None):
->>>>>>> 9ebbc87f
         R"""Wrap an array of vectors into the box, using periodic boundaries.
 
         .. note:: Since the origin of the box is in the center, wrapping is
@@ -295,15 +291,9 @@
         Args:
             vecs (:math:`\left(3, \right)` or :math:`\left(N, 3\right)` :class:`numpy.ndarray`):
                 Unwrapped vector(s).
-<<<<<<< HEAD
-            inplace (bool):
-                Whether to operate on vectors in place and overwrite input
-                data (Default value: False).
-=======
             out (:class:`numpy.ndarray` or :code:`None`):
                 If None, a new allocation is used for the returned array.
                 The array provided must have the same shape as the input array.
->>>>>>> 9ebbc87f
 
         Returns:
             :math:`\left(3, \right)` or :math:`\left(N, 3\right)` :class:`numpy.ndarray`:
@@ -315,20 +305,6 @@
 
         cdef const float[:, ::1] l_points
         cdef unsigned int Np
-<<<<<<< HEAD
-        if inplace:
-            l_points = freud.util._convert_array(vecs, shape=(None, 3),
-                                                 copy='inplace')
-            Np = vecs.shape[0]
-            self.thisptr.wrap(<vec3[float]*> &l_points[0, 0], Np)
-
-        else:
-            vecs = freud.util._convert_array(vecs, shape=(None, 3)).copy()
-            Np = vecs.shape[0]
-            l_points = vecs
-            self.thisptr.wrap(<vec3[float]*> &l_points[0, 0], Np)
-=======
->>>>>>> 9ebbc87f
 
         if out is not None:
             l_points = freud.util._convert_array(vecs, shape=(None, 3),
