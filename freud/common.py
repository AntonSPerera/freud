<<<<<<< HEAD
# Copyright (c) 2010-2018 The Regents of the University of Michigan
# This file is part of the freud project, released under the BSD 3-Clause License.

## \package freud.common
=======
# \package freud.common
>>>>>>> abba7e95
#
# Methods used throughout freud for convenience

import logging
import numpy as np

logger = logging.getLogger(__name__)


def convert_array(array, dimensions, dtype=None,
                  contiguous=True, dim_message=None):
    """
    Function which takes a given array, checks the dimensions,
    and converts to a supplied dtype and/or makes the array
    contiguous as required by the user.

    .. moduleauthor:: Eric Harper <harperic@umich.edu>

    :param array: Array to check and convert
    :param dimensions: Expected dimensions of the array
    :param dtype: dtype to convert the array to if array dtype
                is different. If `None` dtype will not be changed.
    :param contiguous: whether to cast the array to a contiguous
                array. Default behavior casts to a contiguous array
    :param dim_message: passed message to log if the dimensions do
                not match; allows for easier debugging
    :type array: :py:class:`numpy.ndarray`
    :type dimensions: int
    :type dtype: :py:class:`numpy.dtype`
    :type contiguous: bool
    :type dim_message: str
    :return: array
    :rtype: :py:class:`numpy.ndarray`
    """
    if array.ndim != dimensions:
        if dim_message is not None:
            logger.warning(dim_message)
        raise TypeError("array.ndim = {}; expected ndim = {}".format(
            array.ndim, dimensions))
    requirements = None
    if contiguous:
        if not array.flags.contiguous:
            msg = 'converting supplied array to contiguous'
            logger.warning(msg)
        requirements = ["C"]
    if dtype is not None and dtype != array.dtype:
        msg = 'converting supplied array dtype {} to dtype {}'.format(
            array.dtype, dtype)
        logger.warning(msg)
    return np.require(array, dtype=dtype, requirements=requirements)<|MERGE_RESOLUTION|>--- conflicted
+++ resolved
@@ -1,12 +1,6 @@
-<<<<<<< HEAD
 # Copyright (c) 2010-2018 The Regents of the University of Michigan
 # This file is part of the freud project, released under the BSD 3-Clause License.
 
-## \package freud.common
-=======
-# \package freud.common
->>>>>>> abba7e95
-#
 # Methods used throughout freud for convenience
 
 import logging
