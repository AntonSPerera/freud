import numpy as np
import numpy.testing as npt
import freud
import unittest
import util


class TestComplexCF(unittest.TestCase):
    def test_generateR(self):
        rmax = 51.23
        dr = 0.1
        nbins = int(rmax / dr)

        # make sure the radius for each bin is generated correctly
        r_list = np.zeros(nbins, dtype=np.float32)
        for i in range(nbins):
            r1 = i * dr
            r2 = r1 + dr
            r_list[i] = 2.0/3.0 * (r2**3.0 - r1**3.0) / (r2**2.0 - r1**2.0)

        ocf = freud.density.ComplexCF(rmax, dr)

        npt.assert_allclose(ocf.R, r_list, atol=1e-3)

    def test_attribute_access(self):
        rmax = 10.0
        dr = 1.0
        num_points = 100
        box_size = rmax*3.1
        box, points = util.makeBoxAndRandomPoints(box_size, num_points, True)
        ang = np.random.random_sample((num_points)).astype(np.float64) \
            * 2.0 * np.pi
        ocf = freud.density.ComplexCF(rmax, dr)

        # Test protected attribute access
        with self.assertRaises(AttributeError):
            ocf.RDF
        with self.assertRaises(AttributeError):
            ocf.box
        with self.assertRaises(AttributeError):
            ocf.counts

        ocf.accumulate(box, points, ang)

        # Test if accessible now
        ocf.RDF
        ocf.box
        ocf.counts

        # reset
        ocf.reset()

        # Test protected attribute access
        with self.assertRaises(AttributeError):
            ocf.RDF
        with self.assertRaises(AttributeError):
            ocf.box
        with self.assertRaises(AttributeError):
            ocf.counts

        ocf.compute(box, points, ang)

        # Test if accessible now
        ocf.RDF
        ocf.box
        ocf.counts

    def test_random_points(self):
        rmax = 10.0
        dr = 1.0
        num_points = 1000
        box_size = rmax*3.1
        box, points = util.makeBoxAndRandomPoints(box_size, num_points, True)
        ang = np.random.random_sample((num_points)).astype(np.float64) \
            * 2.0 * np.pi
        comp = np.exp(1j*ang)
        correct = np.zeros(int(rmax/dr), dtype=np.complex64)
        absolute_tolerance = 0.1
        # first bin is bad
        test_set = util.makeRawQueryNlistTestSet(
            box, points, points, 'ball', rmax, 0, True)
        for ts in test_set:
            ocf = freud.density.ComplexCF(rmax, dr)
            ocf.accumulate(box, ts[0], comp, points, np.conj(comp),
                           query_args={"exclude_ii": True}, nlist=ts[1])
            npt.assert_allclose(ocf.RDF, correct, atol=absolute_tolerance)
            ocf.compute(box, ts[0], comp, points, np.conj(comp),
                        query_args={"exclude_ii": True}, nlist=ts[1])
            npt.assert_allclose(ocf.RDF, correct, atol=absolute_tolerance)
            self.assertEqual(box, ocf.box)

            ocf.reset()
            ocf.accumulate(box, ts[0], comp, values=np.conj(comp), nlist=ts[1])
            npt.assert_allclose(ocf.RDF, correct, atol=absolute_tolerance)
            ocf.compute(box, ts[0], comp, values=np.conj(comp), nlist=ts[1])
            npt.assert_allclose(ocf.RDF, correct, atol=absolute_tolerance)

    def test_zero_points(self):
        rmax = 10.0
        dr = 1.0
        num_points = 1000
        box_size = rmax*3.1
        box, points = util.makeBoxAndRandomPoints(box_size, num_points, True)
        ang = np.zeros(int(num_points), dtype=np.float64)
        comp = np.exp(1j*ang)
        ocf = freud.density.ComplexCF(rmax, dr)
        ocf.accumulate(freud.box.Box.square(box_size), points, comp,
                       points, np.conj(comp), query_args={"exclude_ii": True})

        correct = np.ones(int(rmax/dr), dtype=np.float32) + \
            1j * np.zeros(int(rmax/dr), dtype=np.float32)
        absolute_tolerance = 0.1
        npt.assert_allclose(ocf.RDF, correct, atol=absolute_tolerance)

    def test_counts(self):
        rmax = 10.0
        dr = 1.0
        num_points = 10
        box_size = rmax*2.1
        box, points = util.makeBoxAndRandomPoints(box_size, num_points, True)
        ang = np.zeros(int(num_points), dtype=np.float64)
        comp = np.exp(1j*ang)

        vectors = points[np.newaxis, :, :] - points[:, np.newaxis, :]
        vector_lengths = np.array(
            [[np.linalg.norm(box.wrap(vectors[i][j]))
              for i in range(num_points)]
             for j in range(num_points)])

        # Subtract len(points) to exclude the zero i-i distances
        correct = np.sum(vector_lengths < rmax) - len(points)
        ocf = freud.density.ComplexCF(rmax, dr)
        ocf.compute(freud.box.Box.square(box_size), points, comp,
                    points, np.conj(comp), query_args={"exclude_ii": True})
        self.assertEqual(np.sum(ocf.counts), correct)

    @unittest.skip('Skipping slow summation test.')
    def test_summation(self):
        # Causes the correlation function to add lots of small numbers together
        # This leads to vastly different results with different numbers of
        # threads if the summation is not done robustly
        N = 20000
        L = 1000
        phi = np.random.rand(N)
        box, pos2d = util.makeBoxAndRandomPoints(L, N, True)

        # With a small number of particles, we won't get the average exactly
        # right, so we check for different behavior with different numbers of
        # threads
        freud.parallel.setNumThreads(1)
        # A very large bin size exacerbates the problem
        cf = freud.density.ComplexCF(L/2.1, 40)
        cf.compute(box, pos2d, phi)
        c1 = cf.counts
        f1 = np.real(cf.RDF)

        freud.parallel.setNumThreads(20)
        cf.compute(box, pos2d, phi)
        c2 = cf.counts
        f2 = np.real(cf.RDF)

        npt.assert_allclose(f1, f2)
        npt.assert_array_equal(c1, c2)

    def test_repr(self):
        cf = freud.density.ComplexCF(1000, 40)
        self.assertEqual(str(cf), str(eval(repr(cf))))

    def test_repr_png(self):
        rmax = 10.0
        dr = 1.0
        num_points = 100
        box_size = rmax*3.1
        box, points = util.makeBoxAndRandomPoints(box_size, num_points, True)
        ang = np.random.random_sample((num_points)).astype(np.float64) \
            * 2.0 * np.pi
        comp = np.exp(1j*ang)
        ocf = freud.density.ComplexCF(rmax, dr)

        with self.assertRaises(AttributeError):
            ocf.plot()
        self.assertEqual(ocf._repr_png_(), None)

        ocf.accumulate(freud.box.Box.square(box_size), points, comp,
                       points, np.conj(comp), query_args={"exclude_ii": True})
        ocf._repr_png_()

<<<<<<< HEAD
    def test_query_nn(self):
        """Test nearest-neighbor-based querying."""
        box_size = 8
        rmax = 3
        dr = 1
        box = freud.box.Box.cube(box_size)
        ref_points = np.array([[0, 0, 0]],
                              dtype=np.float32)
        points = np.array([[0.4, 0.0, 0.0],
                           [0.9, 0.0, 0.0],
                           [0.0, 1.4, 0.0],
                           [0.0, 1.9, 0.0],
                           [0.0, 0.0, 2.4],
                           [0.0, 0.0, 2.9]],
                          dtype=np.float32)
        ref_values = np.ones(ref_points.shape[0])
        values = np.ones(points.shape[0])

        cf = freud.density.ComplexCF(rmax, dr)
        cf.compute(box, ref_points, ref_values, points, values,
                   query_args={'mode': 'nearest', 'nn': 1})
        npt.assert_array_equal(cf.RDF, [1, 1, 1])
        npt.assert_array_equal(cf.counts, [2, 2, 2])

        cf.compute(box, points, values, ref_points, ref_values,
                   query_args={'mode': 'nearest', 'nn': 1})
        npt.assert_array_equal(cf.RDF, [1, 0, 0])
        npt.assert_array_equal(cf.counts, [1, 0, 0])

        ref_values = [1+1j]
        values = [1+1j, 1+1j, 2+2j, 2+2j, 3+3j, 3+3j]
        cf.compute(box, ref_points, ref_values, points, np.conj(values),
                   query_args={'mode': 'nearest', 'nn': 1})
        npt.assert_array_equal(cf.RDF, [2, 4, 6])
        npt.assert_array_equal(cf.counts, [2, 2, 2])

        cf.compute(box, ref_points, ref_values, points, values,
                   query_args={'mode': 'nearest', 'nn': 1})
        npt.assert_array_equal(cf.RDF, [2j, 4j, 6j])
        npt.assert_array_equal(cf.counts, [2, 2, 2])

        cf.compute(box, points, values, ref_points, np.conj(ref_values),
                   query_args={'mode': 'nearest', 'nn': 1})
        npt.assert_array_equal(cf.RDF, [2, 0, 0])
        npt.assert_array_equal(cf.counts, [1, 0, 0])

        cf.compute(box, points, values, ref_points, ref_values,
                   query_args={'mode': 'nearest', 'nn': 1})
        npt.assert_array_equal(cf.RDF, [2j, 0, 0])
        npt.assert_array_equal(cf.counts, [1, 0, 0])
=======
    def test_ref_points_ne_points(self):
        # Helper function to give complex number representation of a point
        def value_func(_p):
            return _p[0] + 1j*_p[1]

        rmax = 10.0
        dr = 0.1
        box_size = rmax*5
        box = freud.box.Box.square(box_size)

        ocf = freud.density.ComplexCF(rmax, dr)

        points = []
        values = []
        N = 300

        # We are essentially generating all n-th roots of unity
        # scalar multiplied by the each bin centers
        # with the value of a point being its complex number representation.
        # Therefore, the RDF should be uniformly zero
        # since the roots of unity add up to zero, if we set our ref_point in
        # the origin.
        # Nice proof for this fact is that when the n-th roots of unity
        # are viewed as vectors, we can draw a regular n-gon
        # so that we start at the origin and come back to origin.
        for r in ocf.R:
            for k in range(N):
                point = [r * np.cos(2*np.pi*k/N), r * np.sin(2*np.pi*k/N), 0]
                points.append(point)
                values.append(value_func(point))

        supposed_RDF = np.zeros(ocf.R.shape)

        # ref_points are within distances closer than dr, so their impact on
        # the result should be minimal.
        ref_points = [[dr/4, 0, 0], [-dr/4, 0, 0], [0, dr/4, 0], [0, -dr/4, 0]]

        test_set = util.makeRawQueryNlistTestSet(
            box, ref_points, points, "ball", rmax, 0, False)
        for ts in test_set:
            ocf = freud.density.ComplexCF(rmax, dr)
            # try for different scalar values.
            for rv in [0, 1, 2, 7]:
                ref_values = [rv] * 4

                ocf.compute(
                    box, ts[0], ref_values, points, values, nlist=ts[1])
                correct = supposed_RDF

                npt.assert_allclose(ocf.RDF, correct, atol=1e-6)
>>>>>>> f436d312


if __name__ == '__main__':
    unittest.main()<|MERGE_RESOLUTION|>--- conflicted
+++ resolved
@@ -185,7 +185,6 @@
                        points, np.conj(comp), query_args={"exclude_ii": True})
         ocf._repr_png_()
 
-<<<<<<< HEAD
     def test_query_nn(self):
         """Test nearest-neighbor-based querying."""
         box_size = 8
@@ -236,7 +235,7 @@
                    query_args={'mode': 'nearest', 'nn': 1})
         npt.assert_array_equal(cf.RDF, [2j, 0, 0])
         npt.assert_array_equal(cf.counts, [1, 0, 0])
-=======
+
     def test_ref_points_ne_points(self):
         # Helper function to give complex number representation of a point
         def value_func(_p):
@@ -287,7 +286,6 @@
                 correct = supposed_RDF
 
                 npt.assert_allclose(ocf.RDF, correct, atol=1e-6)
->>>>>>> f436d312
 
 
 if __name__ == '__main__':
