# Change Log The format is based on [Keep a
Changelog](http://keepachangelog.com/en/1.0.0/) and this project adheres to
[Semantic Versioning](http://semver.org/spec/v2.0.0.html).

<<<<<<< HEAD
## Upcoming: Changes for freud 2.0

### Changed
* Removed unused query\_orientations from PMFTXYZ.

### Fixed
* Steinhardt uses the ThreadStorage class and properly resets memory where needed.
* Removed all neighbor exclusion logic from Steinhardt.

## Next
=======
## v1.2.2 - 2019-08-15

### Changed
* LocalWl return values are real instead of complex.
>>>>>>> 8617b60c

### Fixed
* Fixed missing Condon-Shortley phase affecting LocalWl and Steinhardt Wl
  computations. This missing factor of -1 caused results for third-order (Wl)
  Steinhardt order parameters to be incorrect, shown by their lack of
  rotational invariance. This problem was introduced in v0.5.0.
* Reduced various compiler warnings.
* Possible out of bounds LinkCell access.
* RDF plots now use the provided `ax` object.

## v1.2.1 - 2019-07-26

### Changed
* Optimized performance for `RotationalAutocorrelation`.
* Added new tests for cases with two different sets of points.

### Fixed
* Fixed bug resulting in the `LocalQlNear` and `LocalWlNear` class wrongly
  using a hard instead of a soft cut-off, which may have resulted in an
  incorrect number of neighbors. This would cause incorrect results especially
  for systems with an average n-th nearest-neighbor distance smaller than
  `rmax`. This problem was introduced in v0.6.4.
* Fixed duplicate neighbors found by `LinkCell` `NeighborQuery` methods
* Corrected data in `LocalQl`, `LocalWl` documentation example
* Repeated Cubatic Order Parameter computations use the correct number of
  replicates.
* Repeated calls to `LocalQl.computeNorm` properly reset the underlying data.
* Clarified documentation for `LocalBondProjection` and `MSD`

## v1.2.0 - 2019-06-27

### Added
* Added `.plot()` method and IPython/Jupyter PNG representations for many
  classes.
* `AttributeError` is raised when one tries to access an attribute that has not
  yet been computed.
* Added `freud.parallel.getNumThreads()` method.
* New examples for integration with simulation and visualization workflows.

### Changed
* Removed extra C++ includes to speed up builds.
* The C++ style is now based on clang-format.
* Refactored C++ handling of thread-local storage.
* SolLiq order parameter computations are parallelized with TBB.
* Optimized performance of Voronoi.
* Several Box properties are now given as NumPy arrays instead of tuples.
* Box methods handling multiple vectors are parallelized with TBB.
* Eigen is now used for all matrix diagonalizations.

### Fixed
* Calling setNumThreads works correctly even if a parallel compute method has
  already been called.
* Fixed segfault with chained calls to NeighborQuery API.
* Correct `exclude_ii` logic.

### Removed
* Removed outdated `computeNList` function from `LocalDescriptors`.

## v1.1.0 - 2019-05-23

### Added
* New neighbor querying API to enable reuse of query data structures.
* AABBQuery (AABB tree-based neighbor finding) added to public API.
* Ability to dynamically select query method based on struct of arguments.
* All compute objects have `__repr__` and `__str__` methods defined.
* NeighborLists can be accessed as arrays of particle indices via
  `__getitem__`.
* ParticleBuffer supports different buffer sizes in x, y, z.
* Box makeCoordinates, makeFraction, getImage now support 2D arrays with
  multiple points.

### Changed
* Use constant memoryviews to prevent errors with read-only inputs.
* LocalQl is now parallelized with TBB.
* Optimized performance of RotationalAutocorrelation.
* NematicOrderParameter uses SelfAdjointEigenSolver for improved stability.
* Added build flags for Cython debugging.
* LinkCell computes cell neighbors on-demand and caches the results for
  significant speedup.

### Fixed
* Corrected type of `y_max` argument to PMFTXY2D from int to float.
* Reduce logging verbosity about array conversion.
* Fixed number of threads set upon exiting the NumThreads context manager.
* Corrected quaternion array sizes and added missing defaults in the
  documentation.
* Empty ParticleBuffers return valid array shapes for concatenation.
* Wheels are built against NumPy 1.10 for improved backwards compatibility.

## v1.0.0 - 2019-02-08

### Added
* Freshly updated README and documentation homepage.
* Moved to [GitHub](https://github.com/glotzerlab/freud).
* New msd.MSD class for computing mean-squared displacements.
* New order.RotationalAutocorrelation class.
* Cython memoryviews are now used to convert between C++ and Cython.
* New and improved freud logo.
* Internal-only AABB tree (faster for many large systems, but API is unstable).

### Changed
* Improved module documentation, especially for PMFT.
* Refactored internals of LocalQl and related classes.
* Upgraded ReadTheDocs configuration.

### Fixed
* Improved CubaticOrderParameter handling of unusable seeds.
* Fixed box error in NearestNeighbors.

### Removed
* All long-deprecated methods and classes were removed.
* Bond module removed.

## v0.11.4 - 2018-11-09

### Added
* Builds are now tested on Windows via Appveyor, though officially unsupported.

### Fixed
* Multiple user-reported issues in setup.py were resolved.
* C++ errors are handled more cleanly as Python exceptions.
* Fixed bug in SolLiq box parameters.
* Documentation corrected for NeighborList.
* Various minor compiler errors on Windows were resolved.

## v0.11.3 - 2018-10-18

### Fixed
* Linux wheels are now pushed to the real PyPI server instead of the test
  server.
* macOS deployment pyenv requires patch versions to be specified.

## v0.11.2 - 2018-10-18

### Fixed
* Error in Python versions in macOS automatic deployment.

## v0.11.1 - 2018-10-18

### Added
* PyPI builds automatically deploy for Mac and Linux.

### Changed
* macOS deployment target is now 10.12 instead of 10.9 to ensure TBB
  compatibility.
* Unwrapping positions with images is now vectorized.
* Minor documentation fixes.

### Fixed
* TBB includes were not always detected correctly by setup.py.

## v0.11.0 - 2018-09-27

### Added
* Example notebooks are now shown in the documentation.
* Many unit tests were added.
* New class: `freud.environment.LocalBondProjection`.
* `freud` is now available on the Python Package Index (PyPI) as
  `freud-analysis`.

### Changed
* Documentation was revised for several modules.
* New class `freud.box.ParticleBuffer` was adapted from the previous
  `VoronoiBuffer` to include support for triclinic boxes.
* The `bond` and `pmft` modules verify system dimensionality matches the
  coordinate system used.
* Minor optimization: arrays are reduced across threads only when necessary.

### Fixed
* NumPy arrays of lengths 2, 3, 6 are now correctly ducktyped into boxes.
* Removed internal use of deprecated code.
* C++ code using `uint` has been changed to `unsigned int`, to improve compiler
  compatibility.

### Deprecated
* In `freud.locality.LinkCell`, `computeCellList()` has been replaced by
  `compute()`.

### Removed
* The `kspace` module has been removed.

## v0.10.0 - 2018-08-27

### Added
* Codecov to track test coverage.
* Properties were added to MatchEnv, AngularSeparation, Cubatic/Nematic order
  parameters, Voronoi.

### Changed
* freud uses Cython and setup.py instead of CMake for installation.
* Properties (not get functions) are the official way to access computed
  results.
* Interface module has been improved significantly.
* density.FloatCF, density.ComplexCF, order parameter documentation is
  improved.
* Many compute methods now use points, orientations from ref\_points,
  ref\_orientations if not provided.
* Reset methods have been renamed to `reset`.

### Fixed
* `kspace` module had a missing factor of pi in the volume calculation of
  `FTsphere`.

### Deprecated
* Get functions have been deprecated.
* Setter methods have been deprecated.
* Reduce methods are called internally, so the user-facing methods have been
  deprecated.

### Removed
* GaussianDensity.resetDensity() is called internally.

## v0.9.0 - 2018-07-30

### Added
* Allow specification of rmin for LocalWl (previously was only possible for
  LocalQl).
* New environment module. Contains classes split from the order module.
* Box duck-typing: methods accepting a box argument will convert box-like
  objects into freud.box.Box objects.
* All Python/Cython code is now validated with flake8 during continuous
  integration.

### Changed
* Refactoring of LocalQl and LocalWl Steinhardt order parameters.
* MatchEnv uses BiMap instead of boost::bimap.
* All boost shared\_arrays have been replaced with std::shared\_ptr.
* Replaced boost geometry with standard containers in brute force registration
  code.
* NearestNeighbors automatically uses ref\_points as the points if points are
  not provided.
* Box::unwrap and Box::wrap return the vectors after updating.
* Everything other than true order parameters moved from Order module to
  Environment module.
* Use lambda function in parallel\_for in CorrelationFunction.
* Tests no longer depend on nose. Python's unittest is used instead.
* Vastly improved documentation clarity and correctness across all modules.
* Docstrings are now in Google format. The developer guide offers guidance for
  module authors.

### Fixed
* Fixed LocalDescriptors producing NaN's in some cases.
* Fixed cython passing C++ the default argument force\_resize to
  NeighborList::resize.
* Standardize freud.common.convert\_array error message.

### Removed
* Boost is no longer needed to build or run freud.
* Removed undocumented shapesplit module.
* Removed extra argument from TransOrderParam in C++.

## v0.8.2 - 2018-06-07

### Added
* Allow specification of maximum number of neighbors to use when computing
  LocalDescriptors

### Changed
* Using the default neighbor list with LocalDescriptors requires specifying the
  precompute argument
* Updated and improved tests
* Cleaned AngularSeparation module and documentation

## v0.8.1 - 2018-05-09

### Fixed
* Memory issue in nlist resolved

## v0.8.0 - 2018-04-06

### Added
* Voronoi neighborlist now includes periodic neighbors
* Voronoi neighborlist computes weight according to the facet area in 3D
* Box module exposes `getImage(vec)`
* Voronoi module can compute and return cell volumes/areas

### Changed
* Cluster module supports box argument in compute methods.
* Refactored C++ code to reduce extraneous #includes
* Refactored PMFT code
* Refactored box module to remove unused methods
* Resolved bug in `kspace.AnalyzeSFactor3D`

### Deprecated
* Box module `getCoordinates()` in favor of duplicate `box.makeCoordinates()`

### Removed
* Removed deprecated API for ComplexWRDF and FloatWRDF

## v0.7.0 - 2018-03-02

### Added
* Added nematic order parameter
* Added optional rmin argument to density.RDF
* Added credits file
* Wrote development guide
* Added Python interface for box periodicity

### Changed
* Various bug fixes and code cleaning
* Fixed all compile-time warnings
* Ensured PEP 8 compliance everywhere
* Minimized boost dependence
* Many documentation rewrites
* Wrote development guide
* Made tests deterministic (seeded RNGs)
* Removed deprecated Box API warnings
* Standardized numpy usage

## v0.6.4 - 2018-02-05

* Added a generic neighbor list interface
* Set up CircleCI for continuous integration
* Set up documentation on ReadTheDocs
* Added bumpversion support
* Various bug fixes
* Added python-style properties for accessing data
* Fixed issues with voronoi neighbor list

## v0.6.0

* trajectory module removed
* box constructor API updated
* PMFTXYZ API updated to take in more quaternions for `face_orientations`, or
  have a sensible default value
* NearestNeighbors:
    - over-expanding box fixed
    - strict rmax mode added
    - ability to get wrapped vectors added
    - minor updates to C-API to return full lists from C
* Addition of Bonding modules
* Addition of local environment matching

## v0.5.0

* Replace boost::shared\_array with std::shared\_ptr (C++ 11)
* Moved all tbb template classes to lambda expressions
* Moved trajectory.Box to box.Box
* trajectory is deprecated
* Fixed Bond Order Diagram and allow for global, local, or orientation
  correlation
* Added python-level voronoi calculation
* Fixed issues with compiling on OS X, including against conda python installs
* Added code to compute bonds between particles in various coordinate systems

## v0.4.1
* PMFT: Fixed issue involving binning of angles correctly
* PMFT: Fixed issue in R12 which prevented compute/accumulate from being called
  with non-flattened arrays
* PMFT: Updated xyz api to allow simpler symmetric orientations to be supplied
* PMFT: Updated pmftXY2D api
* PMFT: Histograms are properly normalized, allowing for comparison between
  systems without needing to "zero" the system
* fsph: Added library to calculate spherical harmonics via cython
* Local Descriptors: Uses fsph, updates to API
* Parallel: Added default behavior to setNumThreads and added context manager


## v0.4.0

* Add compiler flags for C++11 features
* Added Saru RNG (specifically for Cubatic Order Parameter, available to all)
* Cubatic Order Parameter
* Rank 4 tensor struct
* Environment Matching/Cluster Environment
* Shape aware fourier transform for structure factor calculation
* Added deprecation warnings; use python -W once to check warnings
* Added Change Log
* Moved all documentation in Sphinx; documentation improvements
* C++ wrapping moved from Boost to Cython
* Itercell only available in python 3.x
* PMFT:
    - XY
    - XYZ with symmetry, API updated
    - R, T1, T2
    - X, Y, T2
* viz removed (is not compatible with cython)

## No change logs prior to v0.4.0<|MERGE_RESOLUTION|>--- conflicted
+++ resolved
@@ -2,23 +2,20 @@
 Changelog](http://keepachangelog.com/en/1.0.0/) and this project adheres to
 [Semantic Versioning](http://semver.org/spec/v2.0.0.html).
 
-<<<<<<< HEAD
 ## Upcoming: Changes for freud 2.0
 
 ### Changed
 * Removed unused query\_orientations from PMFTXYZ.
 
 ### Fixed
-* Steinhardt uses the ThreadStorage class and properly resets memory where needed.
+* Steinhardt uses the ThreadStorage class and properly resets memory where
+  needed.
 * Removed all neighbor exclusion logic from Steinhardt.
 
-## Next
-=======
 ## v1.2.2 - 2019-08-15
 
 ### Changed
 * LocalWl return values are real instead of complex.
->>>>>>> 8617b60c
 
 ### Fixed
 * Fixed missing Condon-Shortley phase affecting LocalWl and Steinhardt Wl
