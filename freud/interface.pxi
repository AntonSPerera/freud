--- conflicted
+++ resolved
@@ -3,11 +3,6 @@
 
 import numpy as np
 from freud.util._VectorMath cimport vec3
-<<<<<<< HEAD
-cimport freud._interface as interface
-cimport freud._box as _box
-=======
->>>>>>> abba7e95
 from cython.operator cimport dereference
 cimport freud._interface as interface
 cimport freud._box as _box
