# Copyright (c) 2010-2019 The Regents of the University of Michigan
# This file is from the freud project, released under the BSD 3-Clause License.

R"""
The :class:`freud.cluster` module aids in finding and computing the properties
of clusters of points in a system.
"""

import numpy as np
import warnings
import freud.common
import freud.locality

from cython.operator cimport dereference
from freud.common cimport Compute
from freud.util cimport vec3

cimport freud._cluster
cimport freud.box, freud.locality

cimport numpy as np

# numpy must be initialized. When using numpy from C or Cython you must
# _always_ do that, or you will have segfaults
np.import_array()

cdef class Cluster(Compute):
    R"""Finds clusters in a set of points.

    Given a set of coordinates and a cutoff, :class:`freud.cluster.Cluster`
    will determine all of the clusters of points that are made up of points
    that are closer than the cutoff. Clusters are 0-indexed. The class contains
    an index array, the :code:`cluster_idx` attribute, which can be used to
    identify which cluster a particle is associated with:
    :code:`cluster_obj.cluster_idx[i]` is the cluster index in which particle
    :code:`i` is found. By the definition of a cluster, points that are not
    within the cutoff of another point end up in their own 1-particle cluster.

    Identifying micelles is one primary use-case for finding clusters. This
    operation is somewhat different, though. In a cluster of points, each and
    every point belongs to one and only one cluster. However, because a string
    of points belongs to a polymer, that single polymer may be present in more
    than one cluster. To handle this situation, an optional layer is presented
    on top of the :code:`cluster_idx` array. Given a key value per particle
    (i.e. the polymer id), the computeClusterMembership function will process
    :code:`cluster_idx` with the key values in mind and provide a list of keys
    that are present in each cluster.

    .. moduleauthor:: Joshua Anderson <joaander@umich.edu>

    Args:
        box (:class:`freud.box.Box`):
            The simulation box.
        rcut (float):
            Particle distance cutoff.

    .. note::
        **2D:** :class:`freud.cluster.Cluster` properly handles 2D boxes.
        The points must be passed in as :code:`[x, y, 0]`.
        Failing to set z=0 will lead to undefined behavior.

    Attributes:
        box (:class:`freud.box.Box`):
            Box used in the calculation.
        num_clusters (int):
            The number of clusters.
        num_particles (int):
            The number of particles.
        cluster_idx ((:math:`N_{particles}`) :class:`numpy.ndarray`):
            The cluster index for each particle.
        cluster_keys (list(list)):
            A list of lists of the keys contained in each cluster.
    """
    cdef freud._cluster.Cluster * thisptr
    cdef freud.box.Box m_box
    cdef rmax

    def __cinit__(self, box, float rcut):
        cdef freud.box.Box b = freud.common.convert_box(box)
        self.thisptr = new freud._cluster.Cluster(rcut)
        self.m_box = b
        self.rmax = rcut

    def __dealloc__(self):
        del self.thisptr

    @property
    def box(self):
        return self.m_box

    @Compute._compute("computeClusters")
    def computeClusters(self, points, nlist=None, box=None):
        R"""Compute the clusters for the given set of points.

        Args:
            points ((:math:`N_{particles}`, 3) :class:`np.ndarray`):
                Particle coordinates.
            nlist (:class:`freud.locality.NeighborList`, optional):
                Object to use to find bonds (Default value = None).
            box (:class:`freud.box.Box`, optional):
                Simulation box (Default value = None).
        """
        nq_nlist = freud.locality.make_nq_nlist(self.m_box, points, nlist)
        cdef freud.locality.NeighborQuery nq = nq_nlist[0]
        cdef freud.locality.NlistptrWrapper nlistptr = nq_nlist[1]
<<<<<<< HEAD

        cdef freud.locality._QueryArgs qargs = freud.locality._QueryArgs(
            mode="ball", rmax=self.rmax, exclude_ii=True)
        points = nq.points

        points = freud.common.convert_array(points, (None, 3))
        if points.shape[1] != 3:
            raise RuntimeError(
                'Need a list of 3D points for computeClusters()')

=======

        cdef freud.locality._QueryArgs qargs = freud.locality._QueryArgs(
            mode="ball", rmax=self.rmax, exclude_ii=True)
        points = nq.points

>>>>>>> 58f9e4a7
        cdef freud.box.Box b
        if box is None:
            b = self.m_box
        else:
            b = freud.common.convert_box(box)

        cdef const float[:, ::1] l_points = points
        cdef unsigned int Np = l_points.shape[0]
        with nogil:
            self.thisptr.computeClusters(
                nq.get_ptr(),
                nlistptr.get_ptr(),
                <vec3[float]*> &l_points[0, 0], Np, dereference(qargs.thisptr))
        return self

    @Compute._compute("computeClusterMembership")
    def computeClusterMembership(self, keys):
        R"""Compute the clusters with key membership.
        Loops over all particles and adds them to a list of sets.
        Each set contains all the keys that are part of that cluster.
        Get the computed list with :attr:`~cluster_keys`.

        Args:
            keys ((:math:`N_{particles}`) :class:`numpy.ndarray`):
                Membership keys, one for each particle.
        """
        keys = freud.common.convert_array(
            keys, shape=(self.num_particles, ), dtype=np.uint32)
        cdef const unsigned int[::1] l_keys = keys
        with nogil:
            self.thisptr.computeClusterMembership(<unsigned int*> &l_keys[0])
        return self

    @Compute._computed_property("computeClusters")
    def num_clusters(self):
        return self.thisptr.getNumClusters()

    @Compute._computed_property("computeClusters")
    def num_particles(self):
        return self.thisptr.getNumParticles()

    @Compute._computed_property("computeClusters")
    def cluster_idx(self):
        cdef unsigned int n_particles = self.thisptr.getNumParticles()
        cdef const unsigned int[::1] cluster_idx = \
            <unsigned int[:n_particles]> self.thisptr.getClusterIdx().get()
        return np.asarray(cluster_idx)

    @Compute._computed_property("computeClusterMembership")
    def cluster_keys(self):
        cluster_keys = self.thisptr.getClusterKeys()
        return cluster_keys

    def __repr__(self):
        return ("freud.cluster.{cls}(box={box}, "
                "rcut={rcut})").format(cls=type(self).__name__,
                                       box=self.m_box.__repr__(),
                                       rcut=self.rmax)

    def __str__(self):
        return repr(self)

    @Compute._computed_method("computeClusters")
    def plot(self, ax=None):
        """Plot cluster distribution.

        Args:
            ax (:class:`matplotlib.axes.Axes`): Axis to plot on. If
                :code:`None`, make a new figure and axis.
                (Default value = :code:`None`)

        Returns:
            (:class:`matplotlib.axes.Axes`): Axis with the plot.
        """
        import plot
        try:
            count = np.unique(self.cluster_idx, return_counts=True)
        except ValueError:
            return None
        else:
            return plot.plot_clusters(count[0], count[1],
                                      num_cluster_to_plot=10, ax=ax)

    def _repr_png_(self):
        import plot
        try:
            return plot.ax_to_bytes(self.plot())
        except AttributeError:
            return None


cdef class ClusterProperties(Compute):
    R"""Routines for computing properties of point clusters.

    Given a set of points and cluster ids (from :class:`~.Cluster`, or another
    source), ClusterProperties determines the following properties for each
    cluster:

     - Center of mass
     - Gyration tensor

    The computed center of mass for each cluster (properly handling periodic
    boundary conditions) can be accessed with :code:`cluster_COM` attribute.
    The :math:`3 \times 3` gyration tensor :math:`G` can be accessed with
    :code:`cluster_G` attribute.
    The tensor is symmetric for each cluster.

    .. moduleauthor:: Joshua Anderson <joaander@umich.edu>

    Args:
        box (:class:`freud.box.Box`): Simulation box.

    Attributes:
        box (:class:`freud.box.Box`):
            Box used in the calculation.
        num_clusters (int):
            The number of clusters.
        cluster_COM ((:math:`N_{clusters}`, 3) :class:`numpy.ndarray`):
            The center of mass of the last computed cluster.
        cluster_G ((:math:`N_{clusters}`, 3, 3) :class:`numpy.ndarray`):
            The cluster :math:`G` tensors computed by the last call to
            :meth:`~.computeProperties()`.
        cluster_sizes ((:math:`N_{clusters}`) :class:`numpy.ndarray`):
            The cluster sizes computed by the last call to
            :meth:`~.computeProperties()`.
    """
    cdef freud._cluster.ClusterProperties * thisptr
    cdef freud.box.Box m_box

    def __cinit__(self, box):
        cdef freud.box.Box b = freud.common.convert_box(box)
        self.thisptr = new freud._cluster.ClusterProperties()
        self.m_box = b

    def __dealloc__(self):
        del self.thisptr

    @property
    def box(self):
        return self.m_box

    @Compute._compute("computeProperties")
    def computeProperties(self, points, cluster_idx, box=None):
        R"""Compute properties of the point clusters.
        Loops over all points in the given array and determines the center of
        mass of the cluster as well as the :math:`G` tensor. These can be
        accessed after the call to :meth:`~.computeProperties()` with the
        :code:`cluster_COM` and :code:`cluster_G` attributes.

        Args:
            points ((:math:`N_{particles}`, 3) :class:`np.ndarray`):
                Positions of the particles making up the clusters.
            cluster_idx (:class:`np.ndarray`):
                List of cluster indexes for each particle.
            box (:class:`freud.box.Box`, optional):
                Simulation box (Default value = None).
        """
        cdef freud.box.Box b
        if box is None:
            b = self.m_box
        else:
            b = freud.common.convert_box(box)

        points = freud.common.convert_array(points, shape=(None, 3))
        cluster_idx = freud.common.convert_array(
            cluster_idx, shape=(points.shape[0], ), dtype=np.uint32)
        cdef const float[:, ::1] l_points = points
        cdef const unsigned int[::1] l_cluster_idx = cluster_idx
        cdef unsigned int Np = l_points.shape[0]
        with nogil:
            self.thisptr.computeProperties(
                dereference(b.thisptr),
                <vec3[float]*> &l_points[0, 0],
                <unsigned int*> &l_cluster_idx[0],
                Np)
        return self

    @Compute._computed_property("computeProperties")
    def num_clusters(self):
        return self.thisptr.getNumClusters()

    @Compute._computed_property("computeProperties")
    def cluster_COM(self):
        cdef unsigned int n_clusters = self.thisptr.getNumClusters()
        if not n_clusters:
            return np.asarray([[]], dtype=np.float32)
        cdef const float[:, ::1] cluster_COM = \
            <float[:n_clusters, :3]> (
                <float*> self.thisptr.getClusterCOM().get())
        return np.asarray(cluster_COM)

    @Compute._computed_property("computeProperties")
    def cluster_G(self):
        cdef unsigned int n_clusters = self.thisptr.getNumClusters()
        if not n_clusters:
            return np.asarray([[[]]], dtype=np.float32)
        cdef const float[:, :, ::1] cluster_G = \
            <float[:n_clusters, :3, :3]> (
                <float*> self.thisptr.getClusterG().get())
        return np.asarray(cluster_G)

    @Compute._computed_property("computeProperties")
    def cluster_sizes(self):
        cdef unsigned int n_clusters = self.thisptr.getNumClusters()
        if not n_clusters:
            return np.asarray([], dtype=np.uint32)
        cdef const unsigned int[::1] cluster_sizes = \
            <unsigned int[:n_clusters]> self.thisptr.getClusterSize().get()
        return np.asarray(cluster_sizes, dtype=np.uint32)

    def __repr__(self):
        return ("freud.cluster.{cls}(box={box})").format(
            cls=type(self).__name__, box=self.m_box.__repr__())

    def __str__(self):
        return repr(self)<|MERGE_RESOLUTION|>--- conflicted
+++ resolved
@@ -103,24 +103,11 @@
         nq_nlist = freud.locality.make_nq_nlist(self.m_box, points, nlist)
         cdef freud.locality.NeighborQuery nq = nq_nlist[0]
         cdef freud.locality.NlistptrWrapper nlistptr = nq_nlist[1]
-<<<<<<< HEAD
 
         cdef freud.locality._QueryArgs qargs = freud.locality._QueryArgs(
             mode="ball", rmax=self.rmax, exclude_ii=True)
         points = nq.points
 
-        points = freud.common.convert_array(points, (None, 3))
-        if points.shape[1] != 3:
-            raise RuntimeError(
-                'Need a list of 3D points for computeClusters()')
-
-=======
-
-        cdef freud.locality._QueryArgs qargs = freud.locality._QueryArgs(
-            mode="ball", rmax=self.rmax, exclude_ii=True)
-        points = nq.points
-
->>>>>>> 58f9e4a7
         cdef freud.box.Box b
         if box is None:
             b = self.m_box
