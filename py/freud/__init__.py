--- conflicted
+++ resolved
@@ -1,15 +1,5 @@
 # __init__.py marks this directory as a python module
 
-<<<<<<< HEAD
-from freud import cluster
-from freud import density
-from freud import kspace
-from freud import locality
-from freud import trajectory
-from freud import order
-from freud import interface
-from freud import complement
-=======
 from . import cluster
 from . import density
 from . import kspace
@@ -17,5 +7,5 @@
 from . import trajectory
 from . import order
 from . import interface
-from . import shape
->>>>>>> 0f3f021d
+from . import complement
+from . import shape