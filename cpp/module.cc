--- conflicted
+++ resolved
@@ -11,9 +11,7 @@
 #include "HexOrderParameter.h"
 #include "InterfaceMeasure.h"
 #include "LocalQl.h"
-<<<<<<< HEAD
 #include "complement.h"
-=======
 #include "colormap.h"
 #include "colorutil.h"
 #include "triangles.h"
@@ -21,7 +19,6 @@
 #include "tbb_config.h"
 #include "WeightedRDF.h"
 
->>>>>>> 0f3f021d
 using namespace boost::python;
 namespace bnp=boost::python::numeric;
 using namespace freud;
@@ -71,13 +68,10 @@
     order::export_HexOrderParameter();
     interface::export_InterfaceMeasure();
     localql::export_LocalQl();
-<<<<<<< HEAD
     complement::export_complement();
-=======
     viz::export_colormap();
     viz::export_colorutil();
     viz::export_triangles();
     viz::export_split();
     parallel::export_tbb_config();
->>>>>>> 0f3f021d
     }